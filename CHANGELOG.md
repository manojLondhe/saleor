--- conflicted
+++ resolved
@@ -9,16 +9,11 @@
 - Deprecate `localized` field in Money type - #4952 by @IKarbowiak
 - Fix for shipping api doesn't apply taxes - #4913 by @kswiatek92
 - Query object translation with only manage_translation permission - #4914 by @fowczarek
-<<<<<<< HEAD
-- Add cutomer note to draft orders api - #4973 by @IKarbowiak
-- Extend JWT token payload with user information - #4987 by @salwator
-
-=======
 - Add customer note to draft orders api - #4973 by @IKarbowiak
 - Allow to delete category and leave products - #4970 by @IKarbowiak
 - Remove thumbnail generation from migration - #3494 by @kswiatek92
 - Rename 'shipping_date' field in fulfillment model to 'created' - #2433 by @kswiatek92
->>>>>>> f0cdaf50
+- Extend JWT token payload with user information - #4987 by @salwator
 
 ## 2.9.0
 
