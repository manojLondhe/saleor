import json
import uuid
from collections import defaultdict
from dataclasses import asdict
from decimal import Decimal
from typing import TYPE_CHECKING, Any, Dict, Iterable, List, Optional

import graphene
from django.contrib.auth.models import AnonymousUser
from django.db.models import F, QuerySet, Sum
from django.utils import timezone
from prices import TaxedMoney

from .. import __version__
from ..account.models import User
from ..attribute.models import AttributeValueTranslation
from ..checkout import calculations as checkout_calculations
from ..checkout.fetch import (
    CheckoutInfo,
    CheckoutLineInfo,
    fetch_checkout_info,
    fetch_checkout_lines,
)
from ..checkout.models import Checkout
from ..core.prices import quantize_price, quantize_price_fields
from ..core.taxes import include_taxes_in_prices
from ..core.utils import build_absolute_uri
from ..core.utils.anonymization import (
    anonymize_checkout,
    anonymize_order,
    generate_fake_user,
)
from ..core.utils.json_serializer import CustomJsonEncoder
from ..discount import DiscountInfo
from ..discount.utils import fetch_active_discounts
from ..order import FulfillmentStatus, OrderStatus
from ..order import calculations as order_calculations
from ..order.models import Fulfillment, FulfillmentLine, Order, OrderLine
from ..order.utils import get_order_country
from ..page.models import Page
from ..payment import ChargeStatus
from ..plugins.manager import PluginsManager, get_plugins_manager
from ..plugins.webhook.utils import from_payment_app_id
from ..product import ProductMediaTypes
from ..product.models import Collection, Product
from ..shipping.interface import ShippingMethodData
from ..warehouse.models import Stock, Warehouse
from . import traced_payload_generator
from .event_types import WebhookEventAsyncType
from .payload_serializers import PayloadSerializer
from .serializers import (
    get_base_price,
    serialize_checkout_lines_with_taxes,
    serialize_checkout_lines_without_taxes,
    serialize_product_or_variant_attributes,
)

if TYPE_CHECKING:
    # pylint: disable=unused-import
    from ..product.models import ProductVariant


if TYPE_CHECKING:
    from ..discount.models import Sale
    from ..graphql.discount.mutations import NodeCatalogueInfo
    from ..invoice.models import Invoice
    from ..payment.interface import PaymentData
    from ..plugins.base_plugin import RequestorOrLazyObject
    from ..translation.models import Translation


ADDRESS_FIELDS = (
    "first_name",
    "last_name",
    "company_name",
    "street_address_1",
    "street_address_2",
    "city",
    "city_area",
    "postal_code",
    "country",
    "country_area",
    "phone",
)


ORDER_FIELDS = (
    "created",
    "status",
    "origin",
    "shipping_method_name",
    "collection_point_name",
    "weight",
    "language_code",
    "private_metadata",
    "metadata",
)


def generate_requestor(requestor: Optional["RequestorOrLazyObject"] = None):
    if not requestor:
        return {"id": None, "type": None}
    if isinstance(requestor, (User, AnonymousUser)):
        return {"id": graphene.Node.to_global_id("User", requestor.id), "type": "user"}
    return {"id": requestor.name, "type": "app"}  # type: ignore


def generate_meta(*, requestor_data: Dict[str, Any], **kwargs):
    meta_result = {
        "issued_at": timezone.now().isoformat(),
        "version": __version__,
        "issuing_principal": requestor_data,
    }

    meta_result.update(kwargs)

    return meta_result


def prepare_order_lines_allocations_payload(line):
    warehouse_id_quantity_allocated_map = list(
        line.allocations.values(  # type: ignore
            "quantity_allocated",
            warehouse_id=F("stock__warehouse_id"),
        )
    )
    for item in warehouse_id_quantity_allocated_map:
        item["warehouse_id"] = graphene.Node.to_global_id(
            "Warehouse", item["warehouse_id"]
        )
    return warehouse_id_quantity_allocated_map


def _charge_taxes(order_line: OrderLine) -> Optional[bool]:
    variant = order_line.variant
    return None if not variant else variant.product.charge_taxes


ORDER_LINE_FIELDS = (
    "product_name",
    "variant_name",
    "translated_product_name",
    "translated_variant_name",
    "product_sku",
    "quantity",
    "currency",
    "unit_discount_amount",
    "unit_discount_type",
    "unit_discount_reason",
    "sale_id",
    "voucher_code",
)

ORDER_LINES_EXTRA_DICT_DATA = {
    "id": lambda l: graphene.Node.to_global_id("OrderLine", l.pk),
    "product_variant_id": lambda l: l.product_variant_id,
    "allocations": lambda l: prepare_order_lines_allocations_payload(l),
    "charge_taxes": lambda l: _charge_taxes(l),
    "product_metadata": lambda l: get_product_metadata_for_order_line(l),
    "product_type_metadata": lambda l: get_product_type_metadata_for_order_line(l),
}


@traced_payload_generator
def _generate_order_lines_payload_with_taxes(
    order: Order,
    manager: PluginsManager,
    lines: Iterable[OrderLine],
):
    def get_unit_price(line: OrderLine) -> TaxedMoney:
        return order_calculations.order_line_unit(
            order, line, manager, lines
        ).price_with_discounts

    def get_undiscounted_unit_price(line: OrderLine) -> TaxedMoney:
        return order_calculations.order_line_unit(
            order, line, manager, lines
        ).undiscounted_price

    def get_total_price(line: OrderLine) -> TaxedMoney:
        return order_calculations.order_line_total(
            order, line, manager, lines
        ).price_with_discounts

    def get_undiscounted_total_price(line: OrderLine) -> TaxedMoney:
        return order_calculations.order_line_total(
            order, line, manager, lines
        ).undiscounted_price

    def get_tax_rate(line: OrderLine) -> Decimal:
        return order_calculations.order_line_tax_rate(order, line, manager, lines)

    for line in lines:
        quantize_price_fields(line, ["unit_discount_amount"], line.currency)

    serializer = PayloadSerializer()
    return serializer.serialize(
        lines,
        fields=ORDER_LINE_FIELDS,
        extra_dict_data={
            **ORDER_LINES_EXTRA_DICT_DATA,
            "unit_price_net_amount": (lambda l: get_unit_price(l).net.amount),
            "unit_price_gross_amount": (lambda l: get_unit_price(l).gross.amount),
            "total_price_net_amount": (lambda l: get_total_price(l).net.amount),
            "total_price_gross_amount": (lambda l: get_total_price(l).gross.amount),
            "undiscounted_unit_price_net_amount": (
                lambda l: get_undiscounted_unit_price(l).net.amount
            ),
            "undiscounted_unit_price_gross_amount": (
                lambda l: get_undiscounted_unit_price(l).gross.amount
            ),
            "undiscounted_total_price_net_amount": (
                lambda l: get_undiscounted_total_price(l).net.amount
            ),
            "undiscounted_total_price_gross_amount": (
                lambda l: get_undiscounted_total_price(l).gross.amount
            ),
            "tax_rate": lambda l: get_tax_rate(l),
        },
    )


@traced_payload_generator
def _generate_order_lines_payload_without_taxes(
    order: Order,
    lines: Iterable[OrderLine],
    use_gross_as_base_price: bool,
):
    def untaxed_price_amount(price: TaxedMoney) -> Decimal:
        return quantize_price(
            get_base_price(price, use_gross_as_base_price), order.currency
        )

    for line in lines:
        quantize_price_fields(line, ["unit_discount_amount"], line.currency)

    serializer = PayloadSerializer()
    return serializer.serialize(
        lines,
        fields=ORDER_LINE_FIELDS,
        extra_dict_data={
            **ORDER_LINES_EXTRA_DICT_DATA,
            "unit_price_base_amount": (lambda l: untaxed_price_amount(l.unit_price)),
            "total_price_base_amount": (lambda l: untaxed_price_amount(l.total_price)),
            "undiscounted_unit_price_base_amount": (
                lambda l: untaxed_price_amount(l.undiscounted_unit_price)
            ),
            "undiscounted_total_price_base_amount": (
                lambda l: untaxed_price_amount(l.undiscounted_total_price)
            ),
        },
    )


def get_product_metadata_for_order_line(line: OrderLine) -> Optional[dict]:
    variant = line.variant
    if not variant:
        return None
    return variant.product.metadata


def get_product_type_metadata_for_order_line(line: OrderLine) -> Optional[dict]:
    variant = line.variant
    if not variant:
        return None
    return variant.product.product_type.metadata


def _generate_collection_point_payload(warehouse: "Warehouse"):
    serializer = PayloadSerializer()
    collection_point_fields = (
        "name",
        "email",
        "click_and_collect_option",
        "is_private",
    )
    collection_point_data = serializer.serialize(
        [warehouse],
        fields=collection_point_fields,
        additional_fields={"address": (lambda w: w.address, ADDRESS_FIELDS)},
    )
    return collection_point_data


@traced_payload_generator
def _generate_order_payload(
    order: "Order",
    requestor: Optional["RequestorOrLazyObject"] = None,
    with_meta: bool = True,
    *,
    order_prices_data: Dict[str, Decimal],
    order_lines_payload: str,
    included_taxes_in_prices: bool,
):
    serializer = PayloadSerializer()
    fulfillment_fields = (
        "status",
        "tracking_number",
        "created",
        "shipping_refund_amount",
        "total_refund_amount",
    )
    fulfillment_price_fields = ("shipping_refund_amount", "total_refund_amount")
    payment_fields = (
        "gateway",
        "payment_method_type",
        "cc_brand",
        "is_active",
        "created",
        "partial",
        "modified",
        "charge_status",
        "psp_reference",
        "total",
        "captured_amount",
        "currency",
        "billing_email",
        "billing_first_name",
        "billing_last_name",
        "billing_company_name",
        "billing_address_1",
        "billing_address_2",
        "billing_city",
        "billing_city_area",
        "billing_postal_code",
        "billing_country_code",
        "billing_country_area",
    )
    payment_price_fields = ("captured_amount", "total")
    discount_fields = (
        "type",
        "value_type",
        "value",
        "amount_value",
        "name",
        "translated_name",
        "reason",
    )
    discount_price_fields = ("amount_value",)

    channel_fields = ("slug", "currency_code")
    shipping_method_fields = ("name", "type", "currency", "price_amount")

    fulfillments = order.fulfillments.all()
    payments = order.payments.all()
    discounts = order.discounts.all()

    for fulfillment in fulfillments:
        quantize_price_fields(fulfillment, fulfillment_price_fields, order.currency)

    for payment in payments:
        quantize_price_fields(payment, payment_price_fields, order.currency)

    for discount in discounts:
        quantize_price_fields(discount, discount_price_fields, order.currency)

    fulfillments_data = serializer.serialize(
        fulfillments,
        fields=fulfillment_fields,
        extra_dict_data={
            "lines": lambda f: json.loads(generate_fulfillment_lines_payload(f))
        },
    )

    extra_dict_data = {
        "id": graphene.Node.to_global_id("Order", order.id),
        "token": str(order.id),
        "user_email": order.get_customer_email(),
        "original": graphene.Node.to_global_id("Order", order.original_id),
        "lines": json.loads(order_lines_payload),
        "included_taxes_in_prices": included_taxes_in_prices,
        **order_prices_data,
        "fulfillments": json.loads(fulfillments_data),
        "collection_point": json.loads(
            _generate_collection_point_payload(order.collection_point)
        )[0]
        if order.collection_point
        else None,
    }

    if with_meta:
        extra_dict_data["meta"] = generate_meta(
            requestor_data=generate_requestor(requestor)
        )

    order_data = serializer.serialize(
        [order],
        fields=ORDER_FIELDS,
        additional_fields={
            "channel": (lambda o: o.channel, channel_fields),
            "shipping_method": (lambda o: o.shipping_method, shipping_method_fields),
            "payments": (lambda _: payments, payment_fields),
            "shipping_address": (lambda o: o.shipping_address, ADDRESS_FIELDS),
            "billing_address": (lambda o: o.billing_address, ADDRESS_FIELDS),
            "discounts": (lambda _: discounts, discount_fields),
        },
        extra_dict_data=extra_dict_data,
    )
    return order_data


def _calculate_added(
    previous_catalogue: "NodeCatalogueInfo",
    current_catalogue: "NodeCatalogueInfo",
    key: str,
) -> List[str]:
    return list(current_catalogue[key] - previous_catalogue[key])


def _calculate_removed(
    previous_catalogue: "NodeCatalogueInfo",
    current_catalogue: "NodeCatalogueInfo",
    key: str,
) -> List[str]:
    return _calculate_added(current_catalogue, previous_catalogue, key)


@traced_payload_generator
def generate_sale_payload(
    sale: "Sale",
    previous_catalogue: Optional["NodeCatalogueInfo"] = None,
    current_catalogue: Optional["NodeCatalogueInfo"] = None,
    requestor: Optional["RequestorOrLazyObject"] = None,
):
    if previous_catalogue is None:
        previous_catalogue = defaultdict(set)
    if current_catalogue is None:
        current_catalogue = defaultdict(set)

    serializer = PayloadSerializer()
    sale_fields = ("id",)

    return serializer.serialize(
        [sale],
        fields=sale_fields,
        extra_dict_data={
            "meta": generate_meta(requestor_data=generate_requestor(requestor)),
            "categories_added": _calculate_added(
                previous_catalogue, current_catalogue, "categories"
            ),
            "categories_removed": _calculate_removed(
                previous_catalogue, current_catalogue, "categories"
            ),
            "collections_added": _calculate_added(
                previous_catalogue, current_catalogue, "collections"
            ),
            "collections_removed": _calculate_removed(
                previous_catalogue, current_catalogue, "collections"
            ),
            "products_added": _calculate_added(
                previous_catalogue, current_catalogue, "products"
            ),
            "products_removed": _calculate_removed(
                previous_catalogue, current_catalogue, "products"
            ),
            "variants_added": _calculate_added(
                previous_catalogue, current_catalogue, "variants"
            ),
            "variants_removed": _calculate_removed(
                previous_catalogue, current_catalogue, "variants"
            ),
        },
    )


@traced_payload_generator
def generate_invoice_payload(
    invoice: "Invoice", requestor: Optional["RequestorOrLazyObject"] = None
):
    serializer = PayloadSerializer()
    invoice_fields = ("id", "number", "external_url", "created")

    return serializer.serialize(
        [invoice],
        fields=invoice_fields,
        extra_dict_data={
            # "order": order_data,
            "meta": generate_meta(requestor_data=generate_requestor(requestor)),
            "order": lambda i: json.loads(_generate_order_payload_for_invoice(i.order))[
                0
            ],
        },
    )


@traced_payload_generator
def _generate_order_payload_for_invoice(order: "Order"):
    # This is a temporary method that allows attaching an order token
    # that is no longer part of the order model.
    # The method should be removed after removing the deprecated order token field.
    # After that, we should move generating order data to the `additional_fields`
    # in the `generate_invoice_payload` method.
    serializer = PayloadSerializer()
    manager = get_plugins_manager()
    payload = serializer.serialize(
        [order],
        fields=ORDER_FIELDS,
        extra_dict_data={
<<<<<<< HEAD
            "token": lambda o: o.id,
            **_generate_order_prices_data_with_taxes(order, manager),
=======
            "token": order.id,
            "user_email": order.get_customer_email(),
>>>>>>> be753a43
        },
    )
    return payload


@traced_payload_generator
def _generate_checkout_payload(
    checkout: "Checkout",
    requestor: Optional["RequestorOrLazyObject"] = None,
    *,
    checkout_prices_data: Dict[str, Decimal],
    lines_dict_data: List[Dict[str, Any]],
    included_taxes_in_prices: bool,
):
    serializer = PayloadSerializer()
    checkout_fields = (
        "created",
        "last_change",
        "status",
        "email",
        "quantity",
        "currency",
        "discount_amount",
        "discount_name",
        "language_code",
        "private_metadata",
        "metadata",
    )

    quantize_price_fields(checkout, ["discount_amount"], checkout.currency)
    user_fields = ("email", "first_name", "last_name")
    channel_fields = ("slug", "currency_code")
    shipping_method_fields = ("name", "type", "currency", "price_amount")

    # todo use the most appropriate warehouse
    warehouse = None
    if checkout.shipping_address:
        warehouse = Warehouse.objects.for_country(
            checkout.shipping_address.country.code
        ).first()

    checkout_data = serializer.serialize(
        [checkout],
        fields=checkout_fields,
        obj_id_name="token",
        additional_fields={
            "channel": (lambda o: o.channel, channel_fields),
            "user": (lambda c: c.user, user_fields),
            "billing_address": (lambda c: c.billing_address, ADDRESS_FIELDS),
            "shipping_address": (lambda c: c.shipping_address, ADDRESS_FIELDS),
            "shipping_method": (lambda c: c.shipping_method, shipping_method_fields),
            "warehouse_address": (
                lambda c: warehouse.address if warehouse else None,
                ADDRESS_FIELDS,
            ),
        },
        extra_dict_data={
            # Casting to list to make it json-serializable
            "included_taxes_in_prices": included_taxes_in_prices,
            **checkout_prices_data,
            "lines": lines_dict_data,
            "collection_point": json.loads(
                _generate_collection_point_payload(checkout.collection_point)
            )[0]
            if checkout.collection_point
            else None,
            "meta": generate_meta(requestor_data=generate_requestor(requestor)),
        },
    )
    return checkout_data


@traced_payload_generator
def generate_customer_payload(
    customer: "User", requestor: Optional["RequestorOrLazyObject"] = None
):
    serializer = PayloadSerializer()
    data = serializer.serialize(
        [customer],
        fields=[
            "email",
            "first_name",
            "last_name",
            "is_active",
            "date_joined",
            "language_code",
            "private_metadata",
            "metadata",
        ],
        additional_fields={
            "default_shipping_address": (
                lambda c: c.default_shipping_address,
                ADDRESS_FIELDS,
            ),
            "default_billing_address": (
                lambda c: c.default_billing_address,
                ADDRESS_FIELDS,
            ),
            "addresses": (
                lambda c: c.addresses.all(),
                ADDRESS_FIELDS,
            ),
        },
        extra_dict_data={
            "meta": generate_meta(requestor_data=generate_requestor(requestor))
        },
    )
    return data


@traced_payload_generator
def generate_collection_payload(
    collection: "Collection", requestor: Optional["RequestorOrLazyObject"] = None
):
    serializer = PayloadSerializer()
    data = serializer.serialize(
        [collection],
        fields=[
            "name",
            "description",
            "background_image_alt",
            "private_metadata",
            "metadata",
        ],
        extra_dict_data={
            "background_image": build_absolute_uri(collection.background_image.url)
            if collection.background_image
            else None,
            "meta": generate_meta(requestor_data=generate_requestor(requestor)),
        },
    )
    return data


PRODUCT_FIELDS = (
    "name",
    "description",
    "currency",
    "updated_at",
    "charge_taxes",
    "weight",
    "publication_date",
    "is_published",
    "private_metadata",
    "metadata",
)


def serialize_product_channel_listing_payload(channel_listings):
    serializer = PayloadSerializer()
    fields = (
        "publication_date",
        "id_published",
        "visible_in_listings",
        "available_for_purchase",
    )
    channel_listing_payload = serializer.serialize(
        channel_listings,
        fields=fields,
        extra_dict_data={"channel_slug": lambda pch: pch.channel.slug},
    )
    return channel_listing_payload


@traced_payload_generator
def generate_product_payload(
    product: "Product", requestor: Optional["RequestorOrLazyObject"] = None
):
    serializer = PayloadSerializer(
        extra_model_fields={"ProductVariant": ("quantity", "quantity_allocated")}
    )
    product_payload = serializer.serialize(
        [product],
        fields=PRODUCT_FIELDS,
        additional_fields={
            "category": (lambda p: p.category, ("name", "slug")),
            "collections": (lambda p: p.collections.all(), ("name", "slug")),
        },
        extra_dict_data={
            "meta": generate_meta(requestor_data=generate_requestor(requestor)),
            "attributes": serialize_product_or_variant_attributes(product),
            "media": [
                {
                    "alt": media_obj.alt,
                    "url": (
                        build_absolute_uri(media_obj.image.url)
                        if media_obj.type == ProductMediaTypes.IMAGE
                        else media_obj.external_url
                    ),
                }
                for media_obj in product.media.all()
            ],
            "channel_listings": json.loads(
                serialize_product_channel_listing_payload(
                    product.channel_listings.all()  # type: ignore
                )
            ),
            "variants": lambda x: json.loads(
                (generate_product_variant_payload(x, with_meta=False))
            ),
        },
    )
    return product_payload


@traced_payload_generator
def generate_product_deleted_payload(
    product: "Product", variants_id, requestor: Optional["RequestorOrLazyObject"] = None
):
    serializer = PayloadSerializer()
    product_fields = PRODUCT_FIELDS
    product_variant_ids = [
        graphene.Node.to_global_id("ProductVariant", pk) for pk in variants_id
    ]
    product_payload = serializer.serialize(
        [product],
        fields=product_fields,
        extra_dict_data={
            "meta": generate_meta(requestor_data=generate_requestor(requestor)),
            "variants": list(product_variant_ids),
        },
    )
    return product_payload


PRODUCT_VARIANT_FIELDS = (
    "sku",
    "name",
    "track_inventory",
    "private_metadata",
    "metadata",
)


@traced_payload_generator
def generate_product_variant_listings_payload(variant_channel_listings):
    serializer = PayloadSerializer()
    fields = (
        "currency",
        "price_amount",
        "cost_price_amount",
    )
    channel_listing_payload = serializer.serialize(
        variant_channel_listings,
        fields=fields,
        extra_dict_data={"channel_slug": lambda vch: vch.channel.slug},
    )
    return channel_listing_payload


@traced_payload_generator
def generate_product_variant_media_payload(product_variant):
    return [
        {
            "alt": media_obj.media.alt,
            "url": (
                build_absolute_uri(media_obj.media.image.url)
                if media_obj.media.type == ProductMediaTypes.IMAGE
                else media_obj.media.external_url
            ),
        }
        for media_obj in product_variant.variant_media.all()
    ]


@traced_payload_generator
def generate_product_variant_with_stock_payload(
    stocks: Iterable["Stock"], requestor: Optional["RequestorOrLazyObject"] = None
):
    serializer = PayloadSerializer()
    extra_dict_data = {
        "product_id": lambda v: graphene.Node.to_global_id(
            "Product", v.product_variant.product_id
        ),
        "product_variant_id": lambda v: graphene.Node.to_global_id(
            "ProductVariant", v.product_variant_id
        ),
        "warehouse_id": lambda v: graphene.Node.to_global_id(
            "Warehouse", v.warehouse_id
        ),
        "product_slug": lambda v: v.product_variant.product.slug,
        "meta": generate_meta(requestor_data=generate_requestor(requestor)),
    }
    return serializer.serialize(stocks, fields=[], extra_dict_data=extra_dict_data)


@traced_payload_generator
def generate_product_variant_payload(
    product_variants: Iterable["ProductVariant"],
    requestor: Optional["RequestorOrLazyObject"] = None,
    with_meta: bool = True,
):
    extra_dict_data = {
        "id": lambda v: v.get_global_id(),
        "attributes": lambda v: serialize_product_or_variant_attributes(v),
        "product_id": lambda v: graphene.Node.to_global_id("Product", v.product_id),
        "media": lambda v: generate_product_variant_media_payload(v),
        "channel_listings": lambda v: json.loads(
            generate_product_variant_listings_payload(v.channel_listings.all())
        ),
    }

    if with_meta:
        extra_dict_data["meta"] = generate_meta(
            requestor_data=generate_requestor(requestor)
        )

    serializer = PayloadSerializer()
    payload = serializer.serialize(
        product_variants,
        fields=PRODUCT_VARIANT_FIELDS,
        extra_dict_data=extra_dict_data,
    )
    return payload


@traced_payload_generator
def generate_product_variant_stocks_payload(product_variant: "ProductVariant"):
    return product_variant.stocks.aggregate(Sum("quantity"))["quantity__sum"] or 0


@traced_payload_generator
def generate_fulfillment_lines_payload(fulfillment: Fulfillment):
    serializer = PayloadSerializer()
    lines = FulfillmentLine.objects.prefetch_related(
        "order_line__variant__product__product_type", "stock"
    ).filter(fulfillment=fulfillment)
    line_fields = ("quantity",)
    return serializer.serialize(
        lines,
        fields=line_fields,
        extra_dict_data={
            "product_name": lambda fl: fl.order_line.product_name,
            "variant_name": lambda fl: fl.order_line.variant_name,
            "product_sku": lambda fl: fl.order_line.product_sku,
            "product_variant_id": lambda fl: fl.order_line.product_variant_id,
            "weight": (
                lambda fl: fl.order_line.variant.get_weight().g
                if fl.order_line.variant
                else None
            ),
            "weight_unit": "gram",
            "product_type": (
                lambda fl: fl.order_line.variant.product.product_type.name
                if fl.order_line.variant
                else None
            ),
            "unit_price_net": lambda fl: quantize_price(
                fl.order_line.unit_price_net_amount, fl.order_line.currency
            ),
            "unit_price_gross": lambda fl: quantize_price(
                fl.order_line.unit_price_gross_amount, fl.order_line.currency
            ),
            "undiscounted_unit_price_net": (
                lambda fl: quantize_price(
                    fl.order_line.undiscounted_unit_price.net.amount,
                    fl.order_line.currency,
                )
            ),
            "undiscounted_unit_price_gross": (
                lambda fl: quantize_price(
                    fl.order_line.undiscounted_unit_price.gross.amount,
                    fl.order_line.currency,
                )
            ),
            "total_price_net_amount": (
                lambda fl: quantize_price(
                    fl.order_line.undiscounted_unit_price.net.amount,
                    fl.order_line.currency,
                )
                * fl.quantity
            ),
            "total_price_gross_amount": (
                lambda fl: quantize_price(
                    fl.order_line.undiscounted_unit_price.gross.amount,
                    fl.order_line.currency,
                )
                * fl.quantity
            ),
            "currency": lambda fl: fl.order_line.currency,
            "warehouse_id": lambda fl: graphene.Node.to_global_id(
                "Warehouse", fl.stock.warehouse_id
            )
            if fl.stock
            else None,
            "sale_id": lambda fl: fl.order_line.sale_id,
            "voucher_code": lambda fl: fl.order_line.voucher_code,
        },
    )


@traced_payload_generator
def generate_fulfillment_payload(
    fulfillment: Fulfillment, requestor: Optional["RequestorOrLazyObject"] = None
):
    serializer = PayloadSerializer()

    # fulfillment fields to serialize
    fulfillment_fields = (
        "status",
        "tracking_code",
        "order__user_email",
        "shipping_refund_amount",
        "total_refund_amount",
    )
    fulfillment_price_fields = (
        "shipping_refund_amount",
        "total_refund_amount",
    )
    order = fulfillment.order
    order_country = get_order_country(order)
    quantize_price_fields(
        fulfillment, fulfillment_price_fields, fulfillment.order.currency
    )
    fulfillment_line = fulfillment.lines.first()
    if fulfillment_line and fulfillment_line.stock:
        warehouse = fulfillment_line.stock.warehouse
    else:
        warehouse = Warehouse.objects.for_country(order_country).first()
    fulfillment_data = serializer.serialize(
        [fulfillment],
        fields=fulfillment_fields,
        additional_fields={
            "warehouse_address": (lambda f: warehouse.address, ADDRESS_FIELDS),
        },
        extra_dict_data={
            "order": json.loads(
                generate_order_payload(fulfillment.order, with_meta=False)
            )[0],
            "lines": json.loads(generate_fulfillment_lines_payload(fulfillment)),
            "meta": generate_meta(requestor_data=generate_requestor(requestor)),
        },
    )
    return fulfillment_data


@traced_payload_generator
def generate_page_payload(
    page: Page, requestor: Optional["RequestorOrLazyObject"] = None
):
    serializer = PayloadSerializer()
    page_fields = [
        "private_metadata",
        "metadata",
        "title",
        "content",
        "publication_date",
        "is_published",
        "updated_at",
    ]
    page_payload = serializer.serialize(
        [page],
        fields=page_fields,
        extra_dict_data={
            "data": generate_meta(requestor_data=generate_requestor(requestor))
        },
    )
    return page_payload


@traced_payload_generator
def generate_payment_payload(
    payment_data: "PaymentData", requestor: Optional["RequestorOrLazyObject"] = None
):
    data = asdict(payment_data)
    data["amount"] = quantize_price(data["amount"], data["currency"])
    payment_app_data = from_payment_app_id(data["gateway"])
    if payment_app_data:
        data["payment_method"] = payment_app_data.name
        data["meta"] = generate_meta(requestor_data=generate_requestor(requestor))
    return json.dumps(data, cls=CustomJsonEncoder)


@traced_payload_generator
def generate_list_gateways_payload(
    currency: Optional[str], checkout: Optional["Checkout"]
):
    if checkout:
        # Deserialize checkout payload to dict and generate a new payload including
        # currency.
        checkout_data = json.loads(generate_checkout_payload(checkout))[0]
    else:
        checkout_data = None
    payload = {"checkout": checkout_data, "currency": currency}
    return json.dumps(payload)


def _get_sample_object(qs: QuerySet):
    """Return random object from query."""
    random_object = qs.order_by("?").first()
    return random_object


def _remove_token_from_checkout(checkout):
    checkout_data = json.loads(checkout)
    checkout_data[0]["token"] = str(uuid.UUID(int=1))
    return json.dumps(checkout_data)


def _generate_sample_order_payload(event_name):
    order_qs = Order.objects.prefetch_related(
        "payments",
        "lines",
        "shipping_method",
        "shipping_address",
        "billing_address",
        "fulfillments",
    )
    order = None
    if event_name == WebhookEventAsyncType.ORDER_CREATED:
        order = _get_sample_object(order_qs.filter(status=OrderStatus.UNFULFILLED))
    elif event_name == WebhookEventAsyncType.ORDER_FULLY_PAID:
        order = _get_sample_object(
            order_qs.filter(payments__charge_status=ChargeStatus.FULLY_CHARGED)
        )
    elif event_name == WebhookEventAsyncType.ORDER_FULFILLED:
        order = _get_sample_object(
            order_qs.filter(fulfillments__status=FulfillmentStatus.FULFILLED)
        )
    elif event_name in [
        WebhookEventAsyncType.ORDER_CANCELLED,
        WebhookEventAsyncType.ORDER_UPDATED,
    ]:
        order = _get_sample_object(order_qs.filter(status=OrderStatus.CANCELED))
    if order:
        anonymized_order = anonymize_order(order)
        return generate_order_payload(anonymized_order)


@traced_payload_generator
def generate_sample_payload(event_name: str) -> Optional[dict]:
    checkout_events = [
        WebhookEventAsyncType.CHECKOUT_UPDATED,
        WebhookEventAsyncType.CHECKOUT_CREATED,
    ]
    pages_events = [
        WebhookEventAsyncType.PAGE_CREATED,
        WebhookEventAsyncType.PAGE_DELETED,
        WebhookEventAsyncType.PAGE_UPDATED,
    ]
    user_events = [
        WebhookEventAsyncType.CUSTOMER_CREATED,
        WebhookEventAsyncType.CUSTOMER_UPDATED,
    ]

    if event_name in user_events:
        user = generate_fake_user()
        payload = generate_customer_payload(user)
    elif event_name == WebhookEventAsyncType.PRODUCT_CREATED:
        product = _get_sample_object(
            Product.objects.prefetch_related("category", "collections", "variants")
        )
        payload = generate_product_payload(product) if product else None
    elif event_name in checkout_events:
        checkout = _get_sample_object(
            Checkout.objects.prefetch_related("lines__variant__product")
        )
        if checkout:
            anonymized_checkout = anonymize_checkout(checkout)
            checkout_payload = generate_checkout_payload(anonymized_checkout)
            payload = _remove_token_from_checkout(checkout_payload)
    elif event_name in pages_events:
        page = _get_sample_object(Page.objects.all())
        if page:
            payload = generate_page_payload(page)
    elif event_name == WebhookEventAsyncType.FULFILLMENT_CREATED:
        fulfillment = _get_sample_object(
            Fulfillment.objects.prefetch_related("lines__order_line__variant")
        )
        fulfillment.order = anonymize_order(fulfillment.order)
        payload = generate_fulfillment_payload(fulfillment)
    else:
        payload = _generate_sample_order_payload(event_name)
    return json.loads(payload) if payload else None


def process_translation_context(context):
    additional_id_fields = [
        ("product_id", "Product"),
        ("product_variant_id", "ProductVariant"),
        ("attribute_id", "Attribute"),
        ("page_id", "Page"),
        ("page_type_id", "PageType"),
    ]
    result = {}
    for key, type_name in additional_id_fields:
        if object_id := context.get(key, None):
            result[key] = graphene.Node.to_global_id(type_name, object_id)
        else:
            result[key] = None
    return result


@traced_payload_generator
def generate_translation_payload(
    translation: "Translation", requestor: Optional["RequestorOrLazyObject"] = None
):
    object_type, object_id = translation.get_translated_object_id()
    translated_keys = [
        {"key": key, "value": value}
        for key, value in translation.get_translated_keys().items()
    ]

    context = None
    if isinstance(translation, AttributeValueTranslation):
        context = process_translation_context(translation.get_translation_context())

    translation_data = {
        "id": graphene.Node.to_global_id(object_type, object_id),
        "language_code": translation.language_code,
        "type": object_type,
        "keys": translated_keys,
        "meta": generate_meta(requestor_data=generate_requestor(requestor)),
    }

    if context:
        translation_data.update(context)

    return json.dumps(translation_data)


def _generate_payload_for_shipping_method(method: ShippingMethodData):
    payload = {
        "id": method.graphql_id,
        "price": method.price.amount,
        "currency": method.price.currency,
        "name": method.name,
        "maximum_order_weight": method.maximum_order_weight,
        "minimum_order_weight": method.minimum_order_weight,
        "maximum_delivery_days": method.maximum_delivery_days,
        "minimum_delivery_days": method.minimum_delivery_days,
    }
    return payload


@traced_payload_generator
def generate_excluded_shipping_methods_for_order_payload(
    order: "Order",
    available_shipping_methods: List[ShippingMethodData],
):
    order_data = json.loads(generate_order_payload_without_taxes(order))[0]
    payload = {
        "order": order_data,
        "shipping_methods": [
            _generate_payload_for_shipping_method(shipping_method)
            for shipping_method in available_shipping_methods
        ],
    }
    return json.dumps(payload, cls=CustomJsonEncoder)


@traced_payload_generator
def generate_excluded_shipping_methods_for_checkout_payload(
    checkout_info: "CheckoutInfo",
    lines: Iterable["CheckoutLineInfo"],
    available_shipping_methods: List[ShippingMethodData],
):
    checkout_data = json.loads(
        generate_checkout_payload_without_taxes(checkout_info, lines)
    )[0]
    payload = {
        "checkout": checkout_data,
        "shipping_methods": [
            _generate_payload_for_shipping_method(shipping_method)
            for shipping_method in available_shipping_methods
        ],
    }
    return json.dumps(payload, cls=CustomJsonEncoder)


def _generate_order_prices_data_with_taxes(
    order: "Order",
    manager: PluginsManager,
    lines: Optional[Iterable[OrderLine]] = None,
) -> Dict[str, Decimal]:
    shipping = order_calculations.order_shipping(order, manager, lines)
    shipping_tax_rate = order_calculations.order_shipping_tax_rate(
        order, manager, lines
    )
    total = order_calculations.order_total(order, manager, lines)
    undiscounted_total = order_calculations.order_undiscounted_total(
        order, manager, lines
    )

    return {
        "shipping_price_net_amount": shipping.net.amount,
        "shipping_price_gross_amount": shipping.gross.amount,
        "shipping_tax_rate": shipping_tax_rate,
        "total_net_amount": total.net.amount,
        "total_gross_amount": total.gross.amount,
        "undiscounted_total_net_amount": undiscounted_total.net.amount,
        "undiscounted_total_gross_amount": undiscounted_total.gross.amount,
    }


def _generate_order_prices_data_without_taxes(
    order: "Order",
    use_gross_as_base_price: bool,
) -> Dict[str, Decimal]:
    def untaxed_price_amount(price: TaxedMoney) -> Decimal:
        return quantize_price(
            get_base_price(price, use_gross_as_base_price), order.currency
        )

    return {
        "shipping_price_base_amount": untaxed_price_amount(order.shipping_price),
        "total_base_amount": untaxed_price_amount(order.total),
        "undiscounted_total_base_amount": untaxed_price_amount(
            order.undiscounted_total
        ),
    }


def generate_order_payload(
    order: "Order",
    requestor: Optional["RequestorOrLazyObject"] = None,
    with_meta: bool = True,
):
    manager = get_plugins_manager()
    lines = order.lines.select_related("variant__product__product_type")

    return _generate_order_payload(
        order,
        requestor,
        with_meta,
        order_prices_data=_generate_order_prices_data_with_taxes(order, manager, lines),
        order_lines_payload=_generate_order_lines_payload_with_taxes(
            order, manager, lines
        ),
        included_taxes_in_prices=include_taxes_in_prices(),
    )


def generate_order_payload_without_taxes(
    order: "Order",
    requestor: Optional["RequestorOrLazyObject"] = None,
    with_meta: bool = True,
):
    lines = order.lines.select_related("variant__product__product_type")
    included_taxes_in_prices = include_taxes_in_prices()

    return _generate_order_payload(
        order,
        requestor,
        with_meta,
        order_prices_data=_generate_order_prices_data_without_taxes(
            order, included_taxes_in_prices
        ),
        order_lines_payload=_generate_order_lines_payload_without_taxes(
            order, lines, included_taxes_in_prices
        ),
        included_taxes_in_prices=included_taxes_in_prices,
    )


def _generate_checkout_prices_data_with_taxes(
    manager: PluginsManager,
    checkout_info: CheckoutInfo,
    lines: Iterable[CheckoutLineInfo],
    discounts: Iterable[DiscountInfo],
) -> Dict[str, Decimal]:
    subtotal = checkout_calculations.checkout_subtotal(
        manager=manager,
        checkout_info=checkout_info,
        lines=lines,
        address=None,
        discounts=discounts,
    )
    total = checkout_calculations.checkout_total(
        manager=manager,
        checkout_info=checkout_info,
        lines=lines,
        address=None,
        discounts=discounts,
    )

    return {
        "subtotal_net_amount": subtotal.net.amount,
        "subtotal_gross_amount": subtotal.gross.amount,
        "total_net_amount": total.net.amount,
        "total_gross_amount": total.gross.amount,
    }


def _generate_checkout_prices_data_without_taxes(
    checkout: Checkout,
    use_gross_as_base_price: bool,
) -> Dict[str, Decimal]:
    def untaxed_price_amount(price: TaxedMoney) -> Decimal:
        return quantize_price(
            get_base_price(price, use_gross_as_base_price), checkout.currency
        )

    return {
        "subtotal_base_amount": untaxed_price_amount(checkout.subtotal),
        "total_base_amount": untaxed_price_amount(checkout.total),
    }


def generate_checkout_payload(
    checkout: "Checkout",
    requestor: Optional["RequestorOrLazyObject"] = None,
):
    manager = get_plugins_manager()
    lines, _ = fetch_checkout_lines(checkout, prefetch_variant_attributes=True)
    discounts = fetch_active_discounts()
    checkout_info = fetch_checkout_info(checkout, lines, discounts, manager)

    return _generate_checkout_payload(
        checkout,
        requestor,
        checkout_prices_data=_generate_checkout_prices_data_with_taxes(
            manager, checkout_info, lines, discounts
        ),
        lines_dict_data=serialize_checkout_lines_with_taxes(
            checkout_info, manager, lines, discounts
        ),
        included_taxes_in_prices=include_taxes_in_prices(),
    )


def generate_checkout_payload_without_taxes(
    checkout_info: "CheckoutInfo",
    lines: Iterable["CheckoutLineInfo"],
    requestor: Optional["RequestorOrLazyObject"] = None,
):
    checkout = checkout_info.checkout
    included_taxes_in_prices = include_taxes_in_prices()

    return _generate_checkout_payload(
        checkout,
        requestor,
        checkout_prices_data=_generate_checkout_prices_data_without_taxes(
            checkout, included_taxes_in_prices
        ),
        lines_dict_data=serialize_checkout_lines_without_taxes(
            checkout,
            lines,
            included_taxes_in_prices,
        ),
        included_taxes_in_prices=included_taxes_in_prices,
    )<|MERGE_RESOLUTION|>--- conflicted
+++ resolved
@@ -496,13 +496,9 @@
         [order],
         fields=ORDER_FIELDS,
         extra_dict_data={
-<<<<<<< HEAD
             "token": lambda o: o.id,
+            "user_email": order.get_customer_email(),
             **_generate_order_prices_data_with_taxes(order, manager),
-=======
-            "token": order.id,
-            "user_email": order.get_customer_email(),
->>>>>>> be753a43
         },
     )
     return payload
