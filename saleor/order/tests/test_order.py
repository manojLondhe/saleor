--- conflicted
+++ resolved
@@ -71,12 +71,8 @@
     variant = product.variants.get()
     lines_before = order.lines.count()
     settings.LANGUAGE_CODE = "fr"
-<<<<<<< HEAD
-    add_variant_to_order(order, variant, 1)
-=======
     manager = get_plugins_manager()
-    add_variant_to_draft_order(order, variant, 1, manager)
->>>>>>> 6c1d0adb
+    add_variant_to_order(order, variant, 1, manager)
 
     line = order.lines.last()
     assert order.lines.count() == lines_before + 1
@@ -99,12 +95,8 @@
 
     lines_before = order.lines.count()
     settings.LANGUAGE_CODE = "fr"
-<<<<<<< HEAD
-    add_variant_to_order(order, variant, 1)
-=======
     manager = get_plugins_manager()
-    add_variant_to_draft_order(order, variant, 1, manager)
->>>>>>> 6c1d0adb
+    add_variant_to_order(order, variant, 1, manager)
 
     line = order.lines.last()
     assert order.lines.count() == lines_before + 1
@@ -124,11 +116,7 @@
     stock_before = get_quantity_allocated_for_stock(stock)
     manager = get_plugins_manager()
 
-<<<<<<< HEAD
-    add_variant_to_order(order_with_lines, variant, 1)
-=======
-    add_variant_to_draft_order(order_with_lines, variant, 1, manager)
->>>>>>> 6c1d0adb
+    add_variant_to_order(order_with_lines, variant, 1, manager)
 
     stock.refresh_from_db()
     assert get_quantity_allocated_for_stock(stock) == stock_before
@@ -141,11 +129,7 @@
     line_quantity_before = existing_line.quantity
     manager = get_plugins_manager()
 
-<<<<<<< HEAD
-    add_variant_to_order(order_with_lines, variant, 1)
-=======
-    add_variant_to_draft_order(order_with_lines, variant, 1, manager)
->>>>>>> 6c1d0adb
+    add_variant_to_order(order_with_lines, variant, 1, manager)
 
     existing_line.refresh_from_db()
     assert order_with_lines.lines.count() == lines_before
@@ -164,11 +148,7 @@
     quantity_unfulfilled_before = existing_line.quantity_unfulfilled
     manager = get_plugins_manager()
 
-<<<<<<< HEAD
-    add_variant_to_order(order_with_lines, variant, 1)
-=======
-    add_variant_to_draft_order(order_with_lines, variant, 1, manager)
->>>>>>> 6c1d0adb
+    add_variant_to_order(order_with_lines, variant, 1, manager)
 
     stock.refresh_from_db()
     existing_line.refresh_from_db()
@@ -590,12 +570,8 @@
 
 def test_order_weight_add_more_variant(order_with_lines):
     variant = order_with_lines.lines.first().variant
-<<<<<<< HEAD
-    add_variant_to_order(order_with_lines, variant, 2)
-=======
     manager = get_plugins_manager()
-    add_variant_to_draft_order(order_with_lines, variant, 2, manager)
->>>>>>> 6c1d0adb
+    add_variant_to_order(order_with_lines, variant, 2, manager)
     order_with_lines.refresh_from_db()
     assert order_with_lines.weight == _calculate_order_weight_from_lines(
         order_with_lines
@@ -604,12 +580,8 @@
 
 def test_order_weight_add_new_variant(order_with_lines, product):
     variant = product.variants.first()
-<<<<<<< HEAD
-    add_variant_to_order(order_with_lines, variant, 2)
-=======
     manager = get_plugins_manager()
-    add_variant_to_draft_order(order_with_lines, variant, 2, manager)
->>>>>>> 6c1d0adb
+    add_variant_to_order(order_with_lines, variant, 2, manager)
     order_with_lines.refresh_from_db()
     assert order_with_lines.weight == _calculate_order_weight_from_lines(
         order_with_lines
@@ -635,12 +607,8 @@
     # Removing product should not affect order's weight
     order = order_with_lines
     variant = product.variants.first()
-<<<<<<< HEAD
-    add_variant_to_order(order, variant, 1)
-=======
     manager = get_plugins_manager()
-    add_variant_to_draft_order(order, variant, 1, manager)
->>>>>>> 6c1d0adb
+    add_variant_to_order(order, variant, 1, manager)
     old_weight = order.get_total_weight()
 
     product.delete()
