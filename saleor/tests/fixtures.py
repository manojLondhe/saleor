import datetime
import uuid
from collections import namedtuple
from contextlib import contextmanager
from datetime import timedelta
from decimal import Decimal
from functools import partial
from io import BytesIO
from typing import List, Optional
from unittest.mock import MagicMock, Mock

import graphene
import pytest
import pytz
from django.conf import settings
from django.contrib.auth.models import Group, Permission
from django.contrib.sites.models import Site
from django.core.files import File
from django.core.files.uploadedfile import SimpleUploadedFile
from django.db import connection
from django.forms import ModelForm
from django.template.defaultfilters import truncatechars
from django.test.utils import CaptureQueriesContext as BaseCaptureQueriesContext
from django.utils import timezone
from django_countries import countries
from freezegun import freeze_time
from PIL import Image
from prices import Money, TaxedMoney, fixed_discount

from ..account.models import Address, StaffNotificationRecipient, User
from ..app.models import App, AppExtension, AppInstallation
from ..app.types import AppExtensionTarget, AppExtensionType, AppExtensionView, AppType
from ..attribute import AttributeEntityType, AttributeInputType, AttributeType
from ..attribute.models import (
    Attribute,
    AttributeTranslation,
    AttributeValue,
    AttributeValueTranslation,
)
from ..attribute.utils import associate_attribute_values_to_instance
from ..checkout.fetch import fetch_checkout_info, fetch_checkout_lines
from ..checkout.models import Checkout, CheckoutLine
from ..checkout.utils import add_variant_to_checkout
from ..core import JobStatus, TimePeriodType
from ..core.models import EventDelivery, EventDeliveryAttempt, EventPayload
from ..core.payments import PaymentInterface
from ..core.units import MeasurementUnits
from ..core.utils.editorjs import clean_editor_js
from ..csv.events import ExportEvents
from ..csv.models import ExportEvent, ExportFile
from ..discount import DiscountInfo, DiscountValueType, VoucherType
from ..discount.models import (
    Sale,
    SaleChannelListing,
    SaleTranslation,
    Voucher,
    VoucherChannelListing,
    VoucherCustomer,
    VoucherTranslation,
)
from ..giftcard import GiftCardEvents
from ..giftcard.models import GiftCard, GiftCardEvent
from ..menu.models import Menu, MenuItem, MenuItemTranslation
from ..order import OrderOrigin, OrderStatus
from ..order.actions import cancel_fulfillment, fulfill_order_lines
from ..order.events import (
    OrderEvents,
    fulfillment_refunded_event,
    order_added_products_event,
)
from ..order.fetch import OrderLineInfo
from ..order.models import (
    FulfillmentLine,
    FulfillmentStatus,
    Order,
    OrderEvent,
    OrderLine,
)
from ..order.search import prepare_order_search_document_value
from ..order.utils import recalculate_order
from ..page.models import Page, PageTranslation, PageType
from ..payment import ChargeStatus, TransactionKind
from ..payment.interface import AddressData, GatewayConfig, PaymentData
from ..payment.models import Payment
from ..plugins.manager import get_plugins_manager
from ..plugins.models import PluginConfiguration
from ..plugins.vatlayer.plugin import VatlayerPlugin
from ..plugins.webhook.tasks import WebhookResponse
from ..plugins.webhook.utils import to_payment_app_id
from ..product import ProductMediaTypes, ProductTypeKind
from ..product.models import (
    Category,
    CategoryTranslation,
    Collection,
    CollectionChannelListing,
    CollectionTranslation,
    DigitalContent,
    DigitalContentUrl,
    Product,
    ProductChannelListing,
    ProductMedia,
    ProductTranslation,
    ProductType,
    ProductVariant,
    ProductVariantChannelListing,
    ProductVariantTranslation,
    VariantMedia,
)
from ..product.search import prepare_product_search_document_value
from ..product.tests.utils import create_image
from ..shipping.models import (
    ShippingMethod,
    ShippingMethodChannelListing,
    ShippingMethodTranslation,
    ShippingMethodType,
    ShippingZone,
)
from ..site.models import SiteSettings
from ..warehouse import WarehouseClickAndCollectOption
from ..warehouse.models import (
    Allocation,
    PreorderAllocation,
    PreorderReservation,
    Reservation,
    Stock,
    Warehouse,
)
from ..webhook.event_types import WebhookEventAsyncType, WebhookEventSyncType
from ..webhook.models import Webhook, WebhookEvent
from ..wishlist.models import Wishlist
from .utils import dummy_editorjs


class CaptureQueriesContext(BaseCaptureQueriesContext):
    IGNORED_QUERIES = settings.PATTERNS_IGNORED_IN_QUERY_CAPTURES  # type: ignore

    @property
    def captured_queries(self):
        # flake8: noqa
        base_queries = self.connection.queries[
            self.initial_queries : self.final_queries
        ]
        new_queries = []

        def is_query_ignored(sql):
            for pattern in self.IGNORED_QUERIES:
                # Ignore the query if matches
                if pattern.match(sql):
                    return True
            return False

        for query in base_queries:
            if not is_query_ignored(query["sql"]):
                new_queries.append(query)

        return new_queries


def _assert_num_queries(context, *, config, num, exact=True, info=None):
    """
    Extracted from pytest_django.fixtures._assert_num_queries
    """
    yield context

    verbose = config.getoption("verbose") > 0
    num_performed = len(context)

    if exact:
        failed = num != num_performed
    else:
        failed = num_performed > num

    if not failed:
        return

    msg = "Expected to perform {} queries {}{}".format(
        num,
        "" if exact else "or less ",
        "but {} done".format(
            num_performed == 1 and "1 was" or "%d were" % (num_performed,)
        ),
    )
    if info:
        msg += "\n{}".format(info)
    if verbose:
        sqls = (q["sql"] for q in context.captured_queries)
        msg += "\n\nQueries:\n========\n\n%s" % "\n\n".join(sqls)
    else:
        msg += " (add -v option to show queries)"
    pytest.fail(msg)


@pytest.fixture
def capture_queries(pytestconfig):
    cfg = pytestconfig

    @contextmanager
    def _capture_queries(
        num: Optional[int] = None, msg: Optional[str] = None, exact=False
    ):
        with CaptureQueriesContext(connection) as ctx:
            yield ctx
            if num is not None:
                _assert_num_queries(ctx, config=cfg, num=num, exact=exact, info=msg)

    return _capture_queries


@pytest.fixture
def assert_num_queries(capture_queries):
    return partial(capture_queries, exact=True)


@pytest.fixture
def assert_max_num_queries(capture_queries):
    return partial(capture_queries, exact=False)


@pytest.fixture
def setup_vatlayer(settings, channel_USD):
    settings.PLUGINS = ["saleor.plugins.vatlayer.plugin.VatlayerPlugin"]
    data = {
        "active": True,
        "channel": channel_USD,
        "configuration": [
            {"name": "Access key", "value": "vatlayer_access_key"},
        ],
    }
    PluginConfiguration.objects.create(identifier=VatlayerPlugin.PLUGIN_ID, **data)
    return settings


@pytest.fixture(autouse=True)
def setup_dummy_gateways(settings):
    settings.PLUGINS = [
        "saleor.payment.gateways.dummy.plugin.DummyGatewayPlugin",
        "saleor.payment.gateways.dummy_credit_card.plugin.DummyCreditCardGatewayPlugin",
    ]
    return settings


@pytest.fixture
def sample_gateway(settings):
    settings.PLUGINS += [
        "saleor.plugins.tests.sample_plugins.ActiveDummyPaymentGateway"
    ]


@pytest.fixture(autouse=True)
def site_settings(db, settings) -> SiteSettings:
    """Create a site and matching site settings.

    This fixture is autouse because django.contrib.sites.models.Site and
    saleor.site.models.SiteSettings have a one-to-one relationship and a site
    should never exist without a matching settings object.
    """
    site = Site.objects.get_or_create(name="mirumee.com", domain="mirumee.com")[0]
    obj = SiteSettings.objects.get_or_create(
        site=site,
        default_mail_sender_name="Mirumee Labs",
        default_mail_sender_address="mirumee@example.com",
    )[0]
    settings.SITE_ID = site.pk

    main_menu = Menu.objects.get_or_create(
        name=settings.DEFAULT_MENUS["top_menu_name"],
        slug=settings.DEFAULT_MENUS["top_menu_name"],
    )[0]
    secondary_menu = Menu.objects.get_or_create(
        name=settings.DEFAULT_MENUS["bottom_menu_name"],
        slug=settings.DEFAULT_MENUS["bottom_menu_name"],
    )[0]
    obj.top_menu = main_menu
    obj.bottom_menu = secondary_menu
    obj.save()
    return obj


@pytest.fixture
def site_settings_with_reservations(site_settings):
    site_settings.reserve_stock_duration_anonymous_user = 5
    site_settings.reserve_stock_duration_authenticated_user = 5
    site_settings.save()
    return site_settings


@pytest.fixture
def checkout(db, channel_USD, settings):
    checkout = Checkout.objects.create(
<<<<<<< HEAD
        currency=channel_USD.currency_code,
        channel=channel_USD,
        price_expiration=timezone.now() + settings.CHECKOUT_PRICES_TTL,
=======
        currency=channel_USD.currency_code, channel=channel_USD, email="user@email.com"
>>>>>>> 39a4c12d
    )
    checkout.set_country("US", commit=True)
    return checkout


@pytest.fixture
<<<<<<< HEAD
def checkout_line(checkout, db, channel_USD, product_with_single_variant):
    return CheckoutLine.objects.create(
        checkout=checkout,
        variant=product_with_single_variant.variants.first(),
        quantity=1,
        currency=checkout.currency,
    )
=======
def checkout_JPY(channel_JPY):
    checkout = Checkout.objects.create(
        currency=channel_JPY.currency_code, channel=channel_JPY
    )
    checkout.set_country("JP", commit=True)
    return checkout
>>>>>>> 39a4c12d


@pytest.fixture
def checkout_with_item(checkout, product):
    variant = product.variants.first()
    checkout_info = fetch_checkout_info(checkout, [], [], get_plugins_manager())
    add_variant_to_checkout(checkout_info, variant, 3)
    checkout.save()
    return checkout


@pytest.fixture
def checkout_line(checkout_with_item):
    return checkout_with_item.lines.first()


@pytest.fixture
def checkout_JPY_with_item(checkout_JPY, product_in_channel_JPY):
    variant = product_in_channel_JPY.variants.get()
    checkout_info = fetch_checkout_info(checkout_JPY, [], [], get_plugins_manager())
    add_variant_to_checkout(checkout_info, variant, 3)
    checkout_JPY.save()
    return checkout_JPY


@pytest.fixture
def checkouts_list(channel_USD, channel_PLN):
    checkouts_usd = Checkout.objects.bulk_create(
        [
            Checkout(currency=channel_USD.currency_code, channel=channel_USD),
            Checkout(currency=channel_USD.currency_code, channel=channel_USD),
            Checkout(currency=channel_USD.currency_code, channel=channel_USD),
        ]
    )
    checkouts_pln = Checkout.objects.bulk_create(
        [
            Checkout(currency=channel_PLN.currency_code, channel=channel_PLN),
            Checkout(currency=channel_PLN.currency_code, channel=channel_PLN),
        ]
    )
    return [*checkouts_pln, *checkouts_usd]


@pytest.fixture
def checkouts_assigned_to_customer(channel_USD, channel_PLN, customer_user):
    return Checkout.objects.bulk_create(
        [
            Checkout(
                currency=channel_USD.currency_code,
                channel=channel_USD,
                user=customer_user,
            ),
            Checkout(
                currency=channel_PLN.currency_code,
                channel=channel_PLN,
                user=customer_user,
            ),
        ]
    )


@pytest.fixture
def checkout_ready_to_complete(checkout_with_item, address, shipping_method, gift_card):
    checkout = checkout_with_item
    checkout.shipping_address = address
    checkout.shipping_method = shipping_method
    checkout.billing_address = address
    checkout.store_value_in_metadata(items={"accepted": "true"})
    checkout.store_value_in_private_metadata(items={"accepted": "false"})
    checkout_with_item.gift_cards.add(gift_card)
    checkout.save()
    return checkout


@pytest.fixture
def checkout_with_digital_item(checkout, digital_content):
    """Create a checkout with a digital line."""
    variant = digital_content.product_variant
    checkout_info = fetch_checkout_info(checkout, [], [], get_plugins_manager())
    add_variant_to_checkout(checkout_info, variant, 1)
    checkout.email = "customer@example.com"
    checkout.save()
    return checkout


@pytest.fixture
def checkout_with_shipping_required(checkout_with_item, product):
    checkout = checkout_with_item
    variant = product.variants.get()
    checkout_info = fetch_checkout_info(checkout, [], [], get_plugins_manager())
    add_variant_to_checkout(checkout_info, variant, 3)
    checkout.save()
    return checkout


@pytest.fixture
def other_shipping_method(shipping_zone, channel_USD):
    method = ShippingMethod.objects.create(
        name="DPD",
        type=ShippingMethodType.PRICE_BASED,
        shipping_zone=shipping_zone,
    )
    ShippingMethodChannelListing.objects.create(
        channel=channel_USD,
        shipping_method=method,
        minimum_order_price=Money(0, "USD"),
        price=Money(9, "USD"),
    )
    return method


@pytest.fixture
def checkout_without_shipping_required(checkout, product_without_shipping):
    variant = product_without_shipping.variants.get()
    checkout_info = fetch_checkout_info(checkout, [], [], get_plugins_manager())
    add_variant_to_checkout(checkout_info, variant, 1)
    checkout.save()
    return checkout


@pytest.fixture
def checkout_with_single_item(checkout, product):
    variant = product.variants.get()
    checkout_info = fetch_checkout_info(checkout, [], [], get_plugins_manager())
    add_variant_to_checkout(checkout_info, variant, 1)
    checkout.save()
    return checkout


@pytest.fixture
def checkout_with_variant_without_inventory_tracking(
    checkout, variant_without_inventory_tracking, address, shipping_method
):
    variant = variant_without_inventory_tracking
    checkout_info = fetch_checkout_info(checkout, [], [], get_plugins_manager())
    add_variant_to_checkout(checkout_info, variant, 1)
    checkout.shipping_address = address
    checkout.shipping_method = shipping_method
    checkout.billing_address = address
    checkout.store_value_in_metadata(items={"accepted": "true"})
    checkout.store_value_in_private_metadata(items={"accepted": "false"})
    checkout.save()
    return checkout


@pytest.fixture
def checkout_with_items(checkout, product_list, product):
    variant = product.variants.get()
    checkout_info = fetch_checkout_info(checkout, [], [], get_plugins_manager())
    add_variant_to_checkout(checkout_info, variant, 1)
    for prod in product_list:
        variant = prod.variants.get()
        add_variant_to_checkout(checkout_info, variant, 1)
    checkout.refresh_from_db()
    return checkout


@pytest.fixture
def checkout_with_voucher(checkout, product, voucher):
    variant = product.variants.get()
    checkout_info = fetch_checkout_info(checkout, [], [], get_plugins_manager())
    add_variant_to_checkout(checkout_info, variant, 3)
    checkout.voucher_code = voucher.code
    checkout.discount = Money("20.00", "USD")
    checkout.save()
    return checkout


@pytest.fixture
def checkout_with_voucher_percentage(checkout, product, voucher_percentage):
    variant = product.variants.get()
    checkout_info = fetch_checkout_info(checkout, [], [], get_plugins_manager())
    add_variant_to_checkout(checkout_info, variant, 3)
    checkout.voucher_code = voucher_percentage.code
    checkout.discount = Money("3.00", "USD")
    checkout.save()
    return checkout


@pytest.fixture
def checkout_with_gift_card(checkout_with_item, gift_card):
    checkout_with_item.gift_cards.add(gift_card)
    checkout_with_item.save()
    return checkout_with_item


@pytest.fixture()
def checkout_with_preorders_only(
    checkout,
    stocks_for_cc,
    preorder_variant_with_end_date,
    preorder_variant_channel_threshold,
):
    lines = fetch_checkout_lines(checkout)
    checkout_info = fetch_checkout_info(checkout, lines, [], get_plugins_manager())
    add_variant_to_checkout(checkout_info, preorder_variant_with_end_date, 2)
    add_variant_to_checkout(checkout_info, preorder_variant_channel_threshold, 2)

    checkout.save()
    return checkout


@pytest.fixture()
def checkout_with_preorders_and_regular_variant(
    checkout, stocks_for_cc, preorder_variant_with_end_date, product_variant_list
):
    lines = fetch_checkout_lines(checkout)
    checkout_info = fetch_checkout_info(checkout, lines, [], get_plugins_manager())
    add_variant_to_checkout(checkout_info, preorder_variant_with_end_date, 2)
    add_variant_to_checkout(checkout_info, product_variant_list[0], 2)

    checkout.save()
    return checkout


@pytest.fixture
def checkout_with_gift_card_items(
    checkout, non_shippable_gift_card_product, shippable_gift_card_product
):
    checkout_info = fetch_checkout_info(checkout, [], [], get_plugins_manager())
    non_shippable_variant = non_shippable_gift_card_product.variants.get()
    shippable_variant = shippable_gift_card_product.variants.get()
    add_variant_to_checkout(checkout_info, non_shippable_variant, 1)
    add_variant_to_checkout(checkout_info, shippable_variant, 2)
    checkout.save()
    return checkout


@pytest.fixture
def checkout_with_voucher_percentage_and_shipping(
    checkout_with_voucher_percentage, shipping_method, address
):
    checkout = checkout_with_voucher_percentage
    checkout.shipping_method = shipping_method
    checkout.shipping_address = address
    checkout.save()
    return checkout


@pytest.fixture
def checkout_with_payments(checkout):
    Payment.objects.bulk_create(
        [
            Payment(
                gateway="mirumee.payments.dummy", is_active=True, checkout=checkout
            ),
            Payment(
                gateway="mirumee.payments.dummy", is_active=False, checkout=checkout
            ),
        ]
    )
    return checkout


@pytest.fixture
def checkout_with_item_and_preorder_item(
    checkout_with_item, product, preorder_variant_channel_threshold
):
    checkout_info = fetch_checkout_info(
        checkout_with_item, [], [], get_plugins_manager()
    )
    add_variant_to_checkout(checkout_info, preorder_variant_channel_threshold, 1)
    return checkout_with_item


@pytest.fixture
def address(db):  # pylint: disable=W0613
    return Address.objects.create(
        first_name="John",
        last_name="Doe",
        company_name="Mirumee Software",
        street_address_1="Tęczowa 7",
        city="WROCŁAW",
        postal_code="53-601",
        country="PL",
        phone="+48713988102",
    )


@pytest.fixture
def address_with_areas(db):
    return Address.objects.create(
        first_name="John",
        last_name="Doe",
        company_name="Mirumee Software",
        street_address_1="Tęczowa 7",
        city="WROCŁAW",
        postal_code="53-601",
        country="PL",
        phone="+48713988102",
        country_area="test_country_area",
        city_area="test_city_area",
    )


@pytest.fixture
def address_other_country():
    return Address.objects.create(
        first_name="John",
        last_name="Doe",
        street_address_1="4371 Lucas Knoll Apt. 791",
        city="BENNETTMOUTH",
        postal_code="13377",
        country="IS",
        phone="+40123123123",
    )


@pytest.fixture
def address_usa():
    return Address.objects.create(
        first_name="John",
        last_name="Doe",
        street_address_1="2000 Main Street",
        city="Irvine",
        postal_code="92614",
        country_area="CA",
        country="US",
        phone="",
    )


@pytest.fixture
def graphql_address_data():
    return {
        "firstName": "John Saleor",
        "lastName": "Doe Mirumee",
        "companyName": "Mirumee Software",
        "streetAddress1": "Tęczowa 7",
        "streetAddress2": "",
        "postalCode": "53-601",
        "country": "PL",
        "city": "Wrocław",
        "countryArea": "",
        "phone": "+48321321888",
    }


@pytest.fixture
def customer_user(address):  # pylint: disable=W0613
    default_address = address.get_copy()
    user = User.objects.create_user(
        "test@example.com",
        "password",
        default_billing_address=default_address,
        default_shipping_address=default_address,
        first_name="Leslie",
        last_name="Wade",
    )
    user.addresses.add(default_address)
    user._password = "password"
    return user


@pytest.fixture
def customer_user2(address):
    default_address = address.get_copy()
    user = User.objects.create_user(
        "test2@example.com",
        "password",
        default_billing_address=default_address,
        default_shipping_address=default_address,
        first_name="Jane",
        last_name="Doe",
    )
    user.addresses.add(default_address)
    user._password = "password"
    return user


@pytest.fixture
def user_checkout(customer_user, channel_USD):
    checkout = Checkout.objects.create(
        user=customer_user,
        channel=channel_USD,
        billing_address=customer_user.default_billing_address,
        shipping_address=customer_user.default_shipping_address,
        note="Test notes",
        currency="USD",
    )
    return checkout


@pytest.fixture
def user_checkout_for_cc(customer_user, channel_USD, warehouse_for_cc):
    checkout = Checkout.objects.create(
        user=customer_user,
        email=customer_user.email,
        channel=channel_USD,
        billing_address=customer_user.default_billing_address,
        shipping_address=warehouse_for_cc.address,
        collection_point=warehouse_for_cc,
        note="Test notes",
        currency="USD",
    )
    return checkout


@pytest.fixture
def user_checkout_PLN(customer_user, channel_PLN):
    checkout = Checkout.objects.create(
        user=customer_user,
        channel=channel_PLN,
        billing_address=customer_user.default_billing_address,
        shipping_address=customer_user.default_shipping_address,
        note="Test notes",
        currency="PLN",
    )
    return checkout


@pytest.fixture
def user_checkout_with_items(user_checkout, product_list):
    checkout_info = fetch_checkout_info(user_checkout, [], [], get_plugins_manager())
    for product in product_list:
        variant = product.variants.get()
        add_variant_to_checkout(checkout_info, variant, 1)
    user_checkout.refresh_from_db()
    return user_checkout


@pytest.fixture
def user_checkout_with_items_for_cc(user_checkout_for_cc, product_list):
    checkout_info = fetch_checkout_info(
        user_checkout_for_cc, [], [], get_plugins_manager()
    )
    for product in product_list:
        variant = product.variants.get()
        add_variant_to_checkout(checkout_info, variant, 1)
    user_checkout_for_cc.refresh_from_db()
    return user_checkout_for_cc


@pytest.fixture
def user_checkouts(request, user_checkout_with_items, user_checkout_with_items_for_cc):
    if request.param == "regular":
        return user_checkout_with_items
    elif request.param == "click_and_collect":
        return user_checkout_with_items_for_cc
    else:
        raise ValueError("Internal test error")


@pytest.fixture
def order(customer_user, channel_USD):
    address = customer_user.default_billing_address.get_copy()
    order = Order.objects.create(
        billing_address=address,
        channel=channel_USD,
        currency=channel_USD.currency_code,
        shipping_address=address,
        user_email=customer_user.email,
        user=customer_user,
        origin=OrderOrigin.CHECKOUT,
    )
    return order


@pytest.fixture
def order_with_search_document_value(order):
    order.search_document = prepare_order_search_document_value(order)
    order.save(update_fields=["search_document"])
    return order


@pytest.fixture
def order_JPY(customer_user, channel_JPY):
    address = customer_user.default_billing_address.get_copy()
    return Order.objects.create(
        billing_address=address,
        channel=channel_JPY,
        currency=channel_JPY.currency_code,
        shipping_address=address,
        user_email=customer_user.email,
        user=customer_user,
        origin=OrderOrigin.CHECKOUT,
    )


@pytest.fixture
def order_unconfirmed(order):
    order.status = OrderStatus.UNCONFIRMED
    order.save(update_fields=["status"])
    return order


@pytest.fixture
def admin_user(db):
    """Return a Django admin user."""
    return User.objects.create_superuser("admin@example.com", "password")


@pytest.fixture
def staff_user(db):
    """Return a staff member."""
    return User.objects.create_user(
        email="staff_test@example.com",
        password="password",
        is_staff=True,
        is_active=True,
    )


@pytest.fixture
def staff_users(staff_user):
    """Return a staff members."""
    staff_users = User.objects.bulk_create(
        [
            User(
                email="staff1_test@example.com",
                password="password",
                is_staff=True,
                is_active=True,
            ),
            User(
                email="staff2_test@example.com",
                password="password",
                is_staff=True,
                is_active=True,
            ),
        ]
    )
    return [staff_user] + staff_users


@pytest.fixture
def shipping_zone(db, channel_USD):  # pylint: disable=W0613
    shipping_zone = ShippingZone.objects.create(
        name="Europe", countries=[code for code, name in countries]
    )
    shipping_zone.channels.add(channel_USD)
    method = shipping_zone.shipping_methods.create(
        name="DHL",
        type=ShippingMethodType.PRICE_BASED,
        shipping_zone=shipping_zone,
    )
    ShippingMethodChannelListing.objects.create(
        channel=channel_USD,
        currency=channel_USD.currency_code,
        shipping_method=method,
        minimum_order_price=Money(0, channel_USD.currency_code),
        price=Money(10, channel_USD.currency_code),
    )
    return shipping_zone


@pytest.fixture
def shipping_zone_JPY(shipping_zone, channel_JPY):
    shipping_zone.channels.add(channel_JPY)
    method = shipping_zone.shipping_methods.get()
    ShippingMethodChannelListing.objects.create(
        channel=channel_JPY,
        currency=channel_JPY.currency_code,
        shipping_method=method,
        minimum_order_price=Money(0, channel_JPY.currency_code),
        price=Money(700, channel_JPY.currency_code),
    )
    return shipping_zone


@pytest.fixture
def shipping_zones(db, channel_USD, channel_PLN):
    shipping_zone_poland, shipping_zone_usa = ShippingZone.objects.bulk_create(
        [
            ShippingZone(name="Poland", countries=["PL"]),
            ShippingZone(name="USA", countries=["US"]),
        ]
    )

    shipping_zone_poland.channels.add(channel_PLN, channel_USD)
    shipping_zone_usa.channels.add(channel_PLN, channel_USD)

    method = shipping_zone_poland.shipping_methods.create(
        name="DHL",
        type=ShippingMethodType.PRICE_BASED,
        shipping_zone=shipping_zone,
    )
    second_method = shipping_zone_usa.shipping_methods.create(
        name="DHL",
        type=ShippingMethodType.PRICE_BASED,
        shipping_zone=shipping_zone,
    )
    ShippingMethodChannelListing.objects.bulk_create(
        [
            ShippingMethodChannelListing(
                channel=channel_USD,
                shipping_method=method,
                minimum_order_price=Money(0, "USD"),
                price=Money(10, "USD"),
                currency=channel_USD.currency_code,
            ),
            ShippingMethodChannelListing(
                channel=channel_USD,
                shipping_method=second_method,
                minimum_order_price=Money(0, "USD"),
                currency=channel_USD.currency_code,
            ),
            ShippingMethodChannelListing(
                channel=channel_PLN,
                shipping_method=method,
                minimum_order_price=Money(0, "PLN"),
                price=Money(40, "PLN"),
                currency=channel_PLN.currency_code,
            ),
            ShippingMethodChannelListing(
                channel=channel_PLN,
                shipping_method=second_method,
                minimum_order_price=Money(0, "PLN"),
                currency=channel_PLN.currency_code,
            ),
        ]
    )
    return [shipping_zone_poland, shipping_zone_usa]


@pytest.fixture
def shipping_zones_with_different_channels(db, channel_USD, channel_PLN):
    shipping_zone_poland, shipping_zone_usa = ShippingZone.objects.bulk_create(
        [
            ShippingZone(name="Poland", countries=["PL"]),
            ShippingZone(name="USA", countries=["US"]),
        ]
    )

    shipping_zone_poland.channels.add(channel_PLN, channel_USD)
    shipping_zone_usa.channels.add(channel_USD)

    method = shipping_zone_poland.shipping_methods.create(
        name="DHL",
        type=ShippingMethodType.PRICE_BASED,
        shipping_zone=shipping_zone,
    )
    second_method = shipping_zone_usa.shipping_methods.create(
        name="DHL",
        type=ShippingMethodType.PRICE_BASED,
        shipping_zone=shipping_zone,
    )
    ShippingMethodChannelListing.objects.bulk_create(
        [
            ShippingMethodChannelListing(
                channel=channel_USD,
                shipping_method=method,
                minimum_order_price=Money(0, "USD"),
                price=Money(10, "USD"),
                currency=channel_USD.currency_code,
            ),
            ShippingMethodChannelListing(
                channel=channel_USD,
                shipping_method=second_method,
                minimum_order_price=Money(0, "USD"),
                currency=channel_USD.currency_code,
            ),
            ShippingMethodChannelListing(
                channel=channel_PLN,
                shipping_method=method,
                minimum_order_price=Money(0, "PLN"),
                price=Money(40, "PLN"),
                currency=channel_PLN.currency_code,
            ),
            ShippingMethodChannelListing(
                channel=channel_PLN,
                shipping_method=second_method,
                minimum_order_price=Money(0, "PLN"),
                currency=channel_PLN.currency_code,
            ),
        ]
    )
    return [shipping_zone_poland, shipping_zone_usa]


@pytest.fixture
def shipping_zone_without_countries(db, channel_USD):  # pylint: disable=W0613
    shipping_zone = ShippingZone.objects.create(name="Europe", countries=[])
    method = shipping_zone.shipping_methods.create(
        name="DHL",
        type=ShippingMethodType.PRICE_BASED,
        shipping_zone=shipping_zone,
    )
    ShippingMethodChannelListing.objects.create(
        channel=channel_USD,
        shipping_method=method,
        minimum_order_price=Money(0, "USD"),
        price=Money(10, "USD"),
    )
    return shipping_zone


@pytest.fixture
def shipping_method(shipping_zone, channel_USD):
    method = ShippingMethod.objects.create(
        name="DHL",
        type=ShippingMethodType.PRICE_BASED,
        shipping_zone=shipping_zone,
        maximum_delivery_days=10,
        minimum_delivery_days=5,
    )
    ShippingMethodChannelListing.objects.create(
        shipping_method=method,
        channel=channel_USD,
        minimum_order_price=Money(0, "USD"),
        price=Money(10, "USD"),
    )
    return method


@pytest.fixture
def shipping_method_weight_based(shipping_zone, channel_USD):
    method = ShippingMethod.objects.create(
        name="weight based method",
        type=ShippingMethodType.WEIGHT_BASED,
        shipping_zone=shipping_zone,
        maximum_delivery_days=10,
        minimum_delivery_days=5,
    )
    ShippingMethodChannelListing.objects.create(
        shipping_method=method,
        channel=channel_USD,
        minimum_order_price=Money(0, "USD"),
        price=Money(10, "USD"),
    )
    return method


@pytest.fixture
def shipping_method_excluded_by_postal_code(shipping_method):
    shipping_method.postal_code_rules.create(start="HB2", end="HB6")
    return shipping_method


@pytest.fixture
def shipping_method_channel_PLN(shipping_zone, channel_PLN):
    method = ShippingMethod.objects.create(
        name="DHL",
        type=ShippingMethodType.PRICE_BASED,
        shipping_zone=shipping_zone,
    )
    ShippingMethodChannelListing.objects.create(
        shipping_method=method,
        channel=channel_PLN,
        minimum_order_price=Money(0, channel_PLN.currency_code),
        price=Money(10, channel_PLN.currency_code),
        currency=channel_PLN.currency_code,
    )
    return method


@pytest.fixture
def color_attribute(db):
    attribute = Attribute.objects.create(
        slug="color",
        name="Color",
        type=AttributeType.PRODUCT_TYPE,
        filterable_in_storefront=True,
        filterable_in_dashboard=True,
        available_in_grid=True,
    )
    AttributeValue.objects.create(attribute=attribute, name="Red", slug="red")
    AttributeValue.objects.create(attribute=attribute, name="Blue", slug="blue")
    return attribute


@pytest.fixture
def date_attribute(db):
    attribute = Attribute.objects.create(
        slug="release-date",
        name="Release date",
        type=AttributeType.PRODUCT_TYPE,
        input_type=AttributeInputType.DATE,
        filterable_in_storefront=True,
        filterable_in_dashboard=True,
        available_in_grid=True,
    )
    AttributeValue.objects.bulk_create(
        [
            AttributeValue(
                attribute=attribute,
                name=f"{attribute.name}: {value.date()}",
                slug=f"{value.date()}_{attribute.id}",
                date_time=value,
            )
            for value in [
                datetime.datetime(2020, 10, 5, tzinfo=pytz.utc),
                datetime.datetime(2020, 11, 5, tzinfo=pytz.utc),
            ]
        ]
    )

    return attribute


@pytest.fixture
def date_time_attribute(db):
    attribute = Attribute.objects.create(
        slug="release-date-time",
        name="Release date time",
        type=AttributeType.PRODUCT_TYPE,
        input_type=AttributeInputType.DATE_TIME,
        filterable_in_storefront=True,
        filterable_in_dashboard=True,
        available_in_grid=True,
    )

    AttributeValue.objects.bulk_create(
        [
            AttributeValue(
                attribute=attribute,
                name=f"{attribute.name}: {value.date()}",
                slug=f"{value.date()}_{attribute.id}",
                date_time=value,
            )
            for value in [
                datetime.datetime(2020, 10, 5, tzinfo=pytz.utc),
                datetime.datetime(2020, 11, 5, tzinfo=pytz.utc),
            ]
        ]
    )

    return attribute


@pytest.fixture
def attribute_choices_for_sorting(db):
    attribute = Attribute.objects.create(
        slug="sorting",
        name="Sorting",
        type=AttributeType.PRODUCT_TYPE,
        filterable_in_storefront=True,
        filterable_in_dashboard=True,
        available_in_grid=True,
    )
    AttributeValue.objects.create(attribute=attribute, name="Global", slug="summer")
    AttributeValue.objects.create(attribute=attribute, name="Apex", slug="zet")
    AttributeValue.objects.create(attribute=attribute, name="Police", slug="absorb")
    return attribute


@pytest.fixture
def boolean_attribute(db):
    attribute = Attribute.objects.create(
        slug="boolean",
        name="Boolean",
        type=AttributeType.PRODUCT_TYPE,
        input_type=AttributeInputType.BOOLEAN,
        filterable_in_storefront=True,
        filterable_in_dashboard=True,
        available_in_grid=True,
    )
    AttributeValue.objects.create(
        attribute=attribute,
        name=f"{attribute.name}: Yes",
        slug=f"{attribute.id}_true",
        boolean=True,
    )
    AttributeValue.objects.create(
        attribute=attribute,
        name=f"{attribute.name}: No",
        slug=f"{attribute.id}_false",
        boolean=False,
    )
    return attribute


@pytest.fixture
def rich_text_attribute(db):
    attribute = Attribute.objects.create(
        slug="text",
        name="Text",
        type=AttributeType.PRODUCT_TYPE,
        input_type=AttributeInputType.RICH_TEXT,
        filterable_in_storefront=False,
        filterable_in_dashboard=False,
        available_in_grid=False,
    )
    text = "Rich text attribute content."
    AttributeValue.objects.create(
        attribute=attribute,
        name=truncatechars(clean_editor_js(dummy_editorjs(text), to_string=True), 50),
        slug=f"instance_{attribute.id}",
        rich_text=dummy_editorjs(text),
    )
    return attribute


@pytest.fixture
def rich_text_attribute_page_type(db):
    attribute = Attribute.objects.create(
        slug="text",
        name="Text",
        type=AttributeType.PAGE_TYPE,
        input_type=AttributeInputType.RICH_TEXT,
        filterable_in_storefront=False,
        filterable_in_dashboard=False,
        available_in_grid=False,
    )
    text = "Rich text attribute content."
    AttributeValue.objects.create(
        attribute=attribute,
        name=truncatechars(clean_editor_js(dummy_editorjs(text), to_string=True), 50),
        slug=f"instance_{attribute.id}",
        rich_text=dummy_editorjs(text),
    )
    return attribute


@pytest.fixture
def rich_text_attribute_with_many_values(rich_text_attribute):
    attribute = rich_text_attribute
    values = []
    for i in range(5):
        text = f"Rich text attribute content{i}."
        values.append(
            AttributeValue(
                attribute=attribute,
                name=truncatechars(
                    clean_editor_js(dummy_editorjs(text), to_string=True), 50
                ),
                slug=f"instance_{attribute.id}_{i}",
                rich_text=dummy_editorjs(text),
            )
        )
    AttributeValue.objects.bulk_create(values)
    return rich_text_attribute


@pytest.fixture
def color_attribute_without_values(db):  # pylint: disable=W0613
    return Attribute.objects.create(
        slug="color",
        name="Color",
        type=AttributeType.PRODUCT_TYPE,
        filterable_in_storefront=True,
        filterable_in_dashboard=True,
        available_in_grid=True,
    )


@pytest.fixture
def pink_attribute_value(color_attribute):  # pylint: disable=W0613
    value = AttributeValue.objects.create(
        slug="pink", name="Pink", attribute=color_attribute, value="#FF69B4"
    )
    return value


@pytest.fixture
def size_attribute(db):  # pylint: disable=W0613
    attribute = Attribute.objects.create(
        slug="size",
        name="Size",
        type=AttributeType.PRODUCT_TYPE,
        filterable_in_storefront=True,
        filterable_in_dashboard=True,
        available_in_grid=True,
    )
    AttributeValue.objects.create(attribute=attribute, name="Small", slug="small")
    AttributeValue.objects.create(attribute=attribute, name="Big", slug="big")
    return attribute


@pytest.fixture
def weight_attribute(db):
    attribute = Attribute.objects.create(
        slug="material",
        name="Material",
        type=AttributeType.PRODUCT_TYPE,
        filterable_in_storefront=True,
        filterable_in_dashboard=True,
        available_in_grid=True,
    )
    AttributeValue.objects.create(attribute=attribute, name="Cotton", slug="cotton")
    AttributeValue.objects.create(
        attribute=attribute, name="Poliester", slug="poliester"
    )
    return attribute


@pytest.fixture
def numeric_attribute(db):
    attribute = Attribute.objects.create(
        slug="length",
        name="Length",
        type=AttributeType.PRODUCT_TYPE,
        input_type=AttributeInputType.NUMERIC,
        unit=MeasurementUnits.CM,
        filterable_in_storefront=True,
        filterable_in_dashboard=True,
        available_in_grid=True,
    )
    AttributeValue.objects.create(attribute=attribute, name="9.5", slug="10_5")
    AttributeValue.objects.create(attribute=attribute, name="15.2", slug="15_2")
    return attribute


@pytest.fixture
def file_attribute(db):
    attribute = Attribute.objects.create(
        slug="image",
        name="Image",
        type=AttributeType.PRODUCT_TYPE,
        input_type=AttributeInputType.FILE,
    )
    AttributeValue.objects.create(
        attribute=attribute,
        name="test_file.txt",
        slug="test_filetxt",
        file_url="test_file.txt",
        content_type="text/plain",
    )
    AttributeValue.objects.create(
        attribute=attribute,
        name="test_file.jpeg",
        slug="test_filejpeg",
        file_url="test_file.jpeg",
        content_type="image/jpeg",
    )
    return attribute


@pytest.fixture
def file_attribute_with_file_input_type_without_values(db):
    return Attribute.objects.create(
        slug="image",
        name="Image",
        type=AttributeType.PRODUCT_TYPE,
        input_type=AttributeInputType.FILE,
    )


@pytest.fixture
def swatch_attribute(db):
    attribute = Attribute.objects.create(
        slug="T-shirt color",
        name="t-shirt-color",
        type=AttributeType.PRODUCT_TYPE,
        input_type=AttributeInputType.SWATCH,
        filterable_in_storefront=True,
        filterable_in_dashboard=True,
        available_in_grid=True,
    )
    AttributeValue.objects.create(
        attribute=attribute, name="Red", slug="red", value="#ff0000"
    )
    AttributeValue.objects.create(
        attribute=attribute, name="White", slug="whit", value="#fffff"
    )
    AttributeValue.objects.create(
        attribute=attribute,
        name="Logo",
        slug="logo",
        file_url="http://mirumee.com/test_media/test_file.jpeg",
        content_type="image/jpeg",
    )
    return attribute


@pytest.fixture
def product_type_page_reference_attribute(db):
    return Attribute.objects.create(
        slug="page-reference",
        name="Page reference",
        type=AttributeType.PRODUCT_TYPE,
        input_type=AttributeInputType.REFERENCE,
        entity_type=AttributeEntityType.PAGE,
    )


@pytest.fixture
def page_type_page_reference_attribute(db):
    return Attribute.objects.create(
        slug="page-reference",
        name="Page reference",
        type=AttributeType.PAGE_TYPE,
        input_type=AttributeInputType.REFERENCE,
        entity_type=AttributeEntityType.PAGE,
    )


@pytest.fixture
def product_type_product_reference_attribute(db):
    return Attribute.objects.create(
        slug="product-reference",
        name="Product reference",
        type=AttributeType.PRODUCT_TYPE,
        input_type=AttributeInputType.REFERENCE,
        entity_type=AttributeEntityType.PRODUCT,
    )


@pytest.fixture
def page_type_product_reference_attribute(db):
    return Attribute.objects.create(
        slug="product-reference",
        name="Product reference",
        type=AttributeType.PAGE_TYPE,
        input_type=AttributeInputType.REFERENCE,
        entity_type=AttributeEntityType.PRODUCT,
    )


@pytest.fixture
def size_page_attribute(db):
    attribute = Attribute.objects.create(
        slug="page-size",
        name="Page size",
        type=AttributeType.PAGE_TYPE,
        filterable_in_storefront=True,
        filterable_in_dashboard=True,
        available_in_grid=True,
    )
    AttributeValue.objects.create(attribute=attribute, name="10", slug="10")
    AttributeValue.objects.create(attribute=attribute, name="15", slug="15")
    return attribute


@pytest.fixture
def tag_page_attribute(db):
    attribute = Attribute.objects.create(
        slug="tag",
        name="tag",
        type=AttributeType.PAGE_TYPE,
        filterable_in_storefront=True,
        filterable_in_dashboard=True,
        available_in_grid=True,
    )
    AttributeValue.objects.create(attribute=attribute, name="About", slug="about")
    AttributeValue.objects.create(attribute=attribute, name="Help", slug="help")
    return attribute


@pytest.fixture
def author_page_attribute(db):
    attribute = Attribute.objects.create(
        slug="author", name="author", type=AttributeType.PAGE_TYPE
    )
    AttributeValue.objects.create(
        attribute=attribute, name="Test author 1", slug="test-author-1"
    )
    AttributeValue.objects.create(
        attribute=attribute, name="Test author 2", slug="test-author-2"
    )
    return attribute


@pytest.fixture
def page_file_attribute(db):
    attribute = Attribute.objects.create(
        slug="image",
        name="Image",
        type=AttributeType.PAGE_TYPE,
        input_type=AttributeInputType.FILE,
    )
    AttributeValue.objects.create(
        attribute=attribute,
        name="test_file.txt",
        slug="test_filetxt",
        file_url="test_file.txt",
        content_type="text/plain",
    )
    AttributeValue.objects.create(
        attribute=attribute,
        name="test_file.jpeg",
        slug="test_filejpeg",
        file_url="test_file.jpeg",
        content_type="image/jpeg",
    )
    return attribute


@pytest.fixture
def product_type_attribute_list() -> List[Attribute]:
    return list(
        Attribute.objects.bulk_create(
            [
                Attribute(
                    slug="height", name="Height", type=AttributeType.PRODUCT_TYPE
                ),
                Attribute(
                    slug="weight", name="Weight", type=AttributeType.PRODUCT_TYPE
                ),
                Attribute(
                    slug="thickness", name="Thickness", type=AttributeType.PRODUCT_TYPE
                ),
            ]
        )
    )


@pytest.fixture
def page_type_attribute_list() -> List[Attribute]:
    return list(
        Attribute.objects.bulk_create(
            [
                Attribute(slug="size", name="Size", type=AttributeType.PAGE_TYPE),
                Attribute(slug="font", name="Weight", type=AttributeType.PAGE_TYPE),
                Attribute(
                    slug="margin", name="Thickness", type=AttributeType.PAGE_TYPE
                ),
            ]
        )
    )


@pytest.fixture
def image():
    img_data = BytesIO()
    image = Image.new("RGB", size=(1, 1))
    image.save(img_data, format="JPEG")
    return SimpleUploadedFile("product.jpg", img_data.getvalue())


@pytest.fixture
def image_list():
    img_data_1 = BytesIO()
    image_1 = Image.new("RGB", size=(1, 1))
    image_1.save(img_data_1, format="JPEG")

    img_data_2 = BytesIO()
    image_2 = Image.new("RGB", size=(1, 1))
    image_2.save(img_data_2, format="JPEG")
    return [
        SimpleUploadedFile("image1.jpg", img_data_1.getvalue()),
        SimpleUploadedFile("image2.jpg", img_data_2.getvalue()),
    ]


@pytest.fixture
def category(db):  # pylint: disable=W0613
    return Category.objects.create(name="Default", slug="default")


@pytest.fixture
def category_with_image(db, image, media_root):  # pylint: disable=W0613
    return Category.objects.create(
        name="Default", slug="default", background_image=image
    )


@pytest.fixture
def categories_tree(db, product_type, channel_USD):  # pylint: disable=W0613
    parent = Category.objects.create(name="Parent", slug="parent")
    parent.children.create(name="Child", slug="child")
    child = parent.children.first()

    product_attr = product_type.product_attributes.first()
    attr_value = product_attr.values.first()

    product = Product.objects.create(
        name="Test product",
        slug="test-product-10",
        product_type=product_type,
        category=child,
    )
    ProductChannelListing.objects.create(
        product=product,
        channel=channel_USD,
        is_published=True,
        visible_in_listings=True,
    )

    associate_attribute_values_to_instance(product, product_attr, attr_value)
    return parent


@pytest.fixture
def categories_tree_with_published_products(
    categories_tree, product, channel_USD, channel_PLN
):
    parent = categories_tree
    parent_product = product
    parent_product.category = parent

    child = parent.children.first()
    child_product = child.products.first()

    product_list = [child_product, parent_product]

    ProductChannelListing.objects.filter(product__in=product_list).delete()
    product_channel_listings = []
    for product in product_list:
        product.save()
        product_channel_listings.append(
            ProductChannelListing(
                product=product,
                channel=channel_USD,
                publication_date=datetime.date.today(),
                is_published=True,
            )
        )
        product_channel_listings.append(
            ProductChannelListing(
                product=product,
                channel=channel_PLN,
                publication_date=datetime.date.today(),
                is_published=True,
            )
        )
    ProductChannelListing.objects.bulk_create(product_channel_listings)
    return parent


@pytest.fixture
def non_default_category(db):  # pylint: disable=W0613
    return Category.objects.create(name="Not default", slug="not-default")


@pytest.fixture
def permission_manage_discounts():
    return Permission.objects.get(codename="manage_discounts")


@pytest.fixture
def permission_manage_gift_card():
    return Permission.objects.get(codename="manage_gift_card")


@pytest.fixture
def permission_manage_orders():
    return Permission.objects.get(codename="manage_orders")


@pytest.fixture
def permission_manage_checkouts():
    return Permission.objects.get(codename="manage_checkouts")


@pytest.fixture
def permission_manage_plugins():
    return Permission.objects.get(codename="manage_plugins")


@pytest.fixture
def permission_manage_apps():
    return Permission.objects.get(codename="manage_apps")


@pytest.fixture
def permission_handle_taxes():
    return Permission.objects.get(codename="handle_taxes")


@pytest.fixture
def product_type(color_attribute, size_attribute):
    product_type = ProductType.objects.create(
        name="Default Type",
        slug="default-type",
        kind=ProductTypeKind.NORMAL,
        has_variants=True,
        is_shipping_required=True,
    )
    product_type.product_attributes.add(color_attribute)
    product_type.variant_attributes.add(
        size_attribute, through_defaults={"variant_selection": True}
    )
    return product_type


@pytest.fixture
def non_shippable_gift_card_product_type(db):
    product_type = ProductType.objects.create(
        name="Gift card type no shipping",
        slug="gift-card-type-no-shipping",
        kind=ProductTypeKind.GIFT_CARD,
        has_variants=True,
        is_shipping_required=False,
    )
    return product_type


@pytest.fixture
def shippable_gift_card_product_type(db):
    product_type = ProductType.objects.create(
        name="Gift card type with shipping",
        slug="gift-card-type-with-shipping",
        kind=ProductTypeKind.GIFT_CARD,
        has_variants=True,
        is_shipping_required=True,
    )
    return product_type


@pytest.fixture
def product_type_with_rich_text_attribute(
    rich_text_attribute, color_attribute, size_attribute
):
    product_type = ProductType.objects.create(
        name="Default Type",
        slug="default-type",
        kind=ProductTypeKind.NORMAL,
        has_variants=True,
        is_shipping_required=True,
    )
    product_type.product_attributes.add(rich_text_attribute)
    product_type.variant_attributes.add(rich_text_attribute)
    return product_type


@pytest.fixture
def product_type_without_variant():
    product_type = ProductType.objects.create(
        name="Type",
        slug="type",
        has_variants=False,
        is_shipping_required=True,
        kind=ProductTypeKind.NORMAL,
    )
    return product_type


@pytest.fixture
def product(product_type, category, warehouse, channel_USD):
    product_attr = product_type.product_attributes.first()
    product_attr_value = product_attr.values.first()

    product = Product.objects.create(
        name="Test product",
        slug="test-product-11",
        product_type=product_type,
        category=category,
    )
    ProductChannelListing.objects.create(
        product=product,
        channel=channel_USD,
        is_published=True,
        discounted_price_amount="10.00",
        currency=channel_USD.currency_code,
        visible_in_listings=True,
        available_for_purchase=datetime.date(1999, 1, 1),
    )

    associate_attribute_values_to_instance(product, product_attr, product_attr_value)

    variant_attr = product_type.variant_attributes.first()
    variant_attr_value = variant_attr.values.first()

    variant = ProductVariant.objects.create(product=product, sku="123")
    ProductVariantChannelListing.objects.create(
        variant=variant,
        channel=channel_USD,
        price_amount=Decimal(10),
        cost_price_amount=Decimal(1),
        currency=channel_USD.currency_code,
    )
    Stock.objects.create(warehouse=warehouse, product_variant=variant, quantity=10)

    associate_attribute_values_to_instance(variant, variant_attr, variant_attr_value)

    return product


@pytest.fixture
def shippable_gift_card_product(
    shippable_gift_card_product_type, category, warehouse, channel_USD
):
    product_type = shippable_gift_card_product_type

    product = Product.objects.create(
        name="Shippable gift card",
        slug="shippable-gift-card",
        product_type=product_type,
        category=category,
    )
    ProductChannelListing.objects.create(
        product=product,
        channel=channel_USD,
        is_published=True,
        discounted_price_amount="100.00",
        currency=channel_USD.currency_code,
        visible_in_listings=True,
        available_for_purchase=datetime.date(1999, 1, 1),
    )

    variant = ProductVariant.objects.create(
        product=product, sku="958", track_inventory=False
    )
    ProductVariantChannelListing.objects.create(
        variant=variant,
        channel=channel_USD,
        price_amount=Decimal(100),
        cost_price_amount=Decimal(1),
        currency=channel_USD.currency_code,
    )
    Stock.objects.create(warehouse=warehouse, product_variant=variant, quantity=1)

    return product


@pytest.fixture
def product_in_channel_JPY(product, channel_JPY, warehouse_JPY):
    ProductChannelListing.objects.create(
        product=product,
        channel=channel_JPY,
        is_published=True,
        discounted_price_amount="1200",
        currency=channel_JPY.currency_code,
        visible_in_listings=True,
        available_for_purchase=datetime.date(1999, 1, 1),
    )
    variant = product.variants.get()
    ProductVariantChannelListing.objects.create(
        variant=variant,
        channel=channel_JPY,
        price_amount=Decimal(1200),
        cost_price_amount=Decimal(300),
        currency=channel_JPY.currency_code,
    )
    Stock.objects.create(warehouse=warehouse_JPY, product_variant=variant, quantity=10)
    return product


@pytest.fixture
def non_shippable_gift_card_product(
    non_shippable_gift_card_product_type, category, warehouse, channel_USD
):
    product_type = non_shippable_gift_card_product_type

    product = Product.objects.create(
        name="Non shippable gift card",
        slug="non-shippable-gift-card",
        product_type=product_type,
        category=category,
    )
    ProductChannelListing.objects.create(
        product=product,
        channel=channel_USD,
        is_published=True,
        discounted_price_amount="200.00",
        currency=channel_USD.currency_code,
        visible_in_listings=True,
        available_for_purchase=datetime.date(1999, 1, 1),
    )

    variant = ProductVariant.objects.create(
        product=product, sku="785", track_inventory=False
    )
    ProductVariantChannelListing.objects.create(
        variant=variant,
        channel=channel_USD,
        price_amount=Decimal(250),
        cost_price_amount=Decimal(1),
        currency=channel_USD.currency_code,
    )
    Stock.objects.create(warehouse=warehouse, product_variant=variant, quantity=1)

    return product


@pytest.fixture
def product_with_rich_text_attribute(
    product_type_with_rich_text_attribute, category, warehouse, channel_USD
):
    product_attr = product_type_with_rich_text_attribute.product_attributes.first()
    product_attr_value = product_attr.values.first()

    product = Product.objects.create(
        name="Test product",
        slug="test-product-11",
        product_type=product_type_with_rich_text_attribute,
        category=category,
    )
    ProductChannelListing.objects.create(
        product=product,
        channel=channel_USD,
        is_published=True,
        discounted_price_amount="10.00",
        currency=channel_USD.currency_code,
        visible_in_listings=True,
        available_for_purchase=datetime.date(1999, 1, 1),
    )

    associate_attribute_values_to_instance(product, product_attr, product_attr_value)

    variant_attr = product_type_with_rich_text_attribute.variant_attributes.first()
    variant_attr_value = variant_attr.values.first()

    variant = ProductVariant.objects.create(product=product, sku="123")
    ProductVariantChannelListing.objects.create(
        variant=variant,
        channel=channel_USD,
        price_amount=Decimal(10),
        cost_price_amount=Decimal(1),
        currency=channel_USD.currency_code,
    )
    Stock.objects.create(warehouse=warehouse, product_variant=variant, quantity=10)

    associate_attribute_values_to_instance(variant, variant_attr, variant_attr_value)
    return [product, variant]


@pytest.fixture
def product_with_collections(
    product, published_collection, unpublished_collection, collection
):
    product.collections.add(*[published_collection, unpublished_collection, collection])
    return product


@pytest.fixture
def product_available_in_many_channels(product, channel_PLN, channel_USD):
    ProductChannelListing.objects.create(
        product=product,
        channel=channel_PLN,
        is_published=True,
    )
    variant = product.variants.get()
    ProductVariantChannelListing.objects.create(
        variant=variant,
        channel=channel_PLN,
        price_amount=Decimal(50),
        cost_price_amount=Decimal(1),
        currency=channel_PLN.currency_code,
    )
    return product


@pytest.fixture
def product_with_single_variant(product_type, category, warehouse, channel_USD):
    product = Product.objects.create(
        name="Test product with single variant",
        slug="test-product-with-single-variant",
        product_type=product_type,
        category=category,
    )
    ProductChannelListing.objects.create(
        product=product,
        channel=channel_USD,
        is_published=True,
        visible_in_listings=True,
        available_for_purchase=datetime.date(1999, 1, 1),
    )
    variant = ProductVariant.objects.create(product=product, sku="SKU_SINGLE_VARIANT")
    ProductVariantChannelListing.objects.create(
        variant=variant,
        channel=channel_USD,
        price_amount=Decimal(1.99),
        cost_price_amount=Decimal(1),
        currency=channel_USD.currency_code,
    )
    Stock.objects.create(product_variant=variant, warehouse=warehouse, quantity=101)
    return product


@pytest.fixture
def product_with_two_variants(product_type, category, warehouse, channel_USD):
    product = Product.objects.create(
        name="Test product with two variants",
        slug="test-product-with-two-variant",
        product_type=product_type,
        category=category,
    )

    ProductChannelListing.objects.create(
        product=product,
        channel=channel_USD,
        is_published=True,
        visible_in_listings=True,
        available_for_purchase=datetime.date(1999, 1, 1),
    )

    variants = [
        ProductVariant(
            product=product,
            sku=f"Product variant #{i}",
        )
        for i in (1, 2)
    ]
    ProductVariant.objects.bulk_create(variants)
    variants_channel_listing = [
        ProductVariantChannelListing(
            variant=variant,
            channel=channel_USD,
            price_amount=Decimal(10),
            cost_price_amount=Decimal(1),
            currency=channel_USD.currency_code,
        )
        for variant in variants
    ]
    ProductVariantChannelListing.objects.bulk_create(variants_channel_listing)
    Stock.objects.bulk_create(
        [
            Stock(
                warehouse=warehouse,
                product_variant=variant,
                quantity=10,
            )
            for variant in variants
        ]
    )
    product.search_document = prepare_product_search_document_value(product)
    product.save(update_fields=["search_document"])

    return product


@pytest.fixture
def product_with_variant_with_two_attributes(
    color_attribute, size_attribute, category, warehouse, channel_USD
):
    product_type = ProductType.objects.create(
        name="Type with two variants",
        slug="two-variants",
        kind=ProductTypeKind.NORMAL,
        has_variants=True,
        is_shipping_required=True,
    )
    product_type.variant_attributes.add(color_attribute)
    product_type.variant_attributes.add(size_attribute)

    product = Product.objects.create(
        name="Test product with two variants",
        slug="test-product-with-two-variant",
        product_type=product_type,
        category=category,
    )
    ProductChannelListing.objects.create(
        product=product,
        channel=channel_USD,
        is_published=True,
        currency=channel_USD.currency_code,
        visible_in_listings=True,
        available_for_purchase=datetime.date(1999, 1, 1),
    )

    variant = ProductVariant.objects.create(product=product, sku="prodVar1")
    ProductVariantChannelListing.objects.create(
        variant=variant,
        channel=channel_USD,
        price_amount=Decimal(10),
        cost_price_amount=Decimal(1),
        currency=channel_USD.currency_code,
    )

    associate_attribute_values_to_instance(
        variant, color_attribute, color_attribute.values.first()
    )
    associate_attribute_values_to_instance(
        variant, size_attribute, size_attribute.values.first()
    )

    return product


@pytest.fixture
def product_with_variant_with_external_media(
    color_attribute,
    size_attribute,
    category,
    warehouse,
    channel_USD,
):
    product_type = ProductType.objects.create(
        name="Type with two variants",
        slug="two-variants",
        kind=ProductTypeKind.NORMAL,
        has_variants=True,
        is_shipping_required=True,
    )
    product_type.variant_attributes.add(color_attribute)
    product_type.variant_attributes.add(size_attribute)

    product = Product.objects.create(
        name="Test product with two variants",
        slug="test-product-with-two-variant",
        product_type=product_type,
        category=category,
    )
    media_obj = ProductMedia.objects.create(
        product=product,
        external_url="https://www.youtube.com/watch?v=di8_dJ3Clyo",
        alt="video_1",
        type=ProductMediaTypes.VIDEO,
        oembed_data="{}",
    )
    product.media.add(media_obj)

    ProductChannelListing.objects.create(
        product=product,
        channel=channel_USD,
        is_published=True,
        currency=channel_USD.currency_code,
        visible_in_listings=True,
        available_for_purchase=datetime.date(1999, 1, 1),
    )

    variant = ProductVariant.objects.create(product=product, sku="prodVar1")
    variant.media.add(media_obj)
    ProductVariantChannelListing.objects.create(
        variant=variant,
        channel=channel_USD,
        price_amount=Decimal(10),
        cost_price_amount=Decimal(1),
        currency=channel_USD.currency_code,
    )

    associate_attribute_values_to_instance(
        variant, color_attribute, color_attribute.values.first()
    )
    associate_attribute_values_to_instance(
        variant, size_attribute, size_attribute.values.first()
    )

    return product


@pytest.fixture
def product_with_variant_with_file_attribute(
    color_attribute, file_attribute, category, warehouse, channel_USD
):
    product_type = ProductType.objects.create(
        name="Type with variant and file attribute",
        slug="type-with-file-attribute",
        kind=ProductTypeKind.NORMAL,
        has_variants=True,
        is_shipping_required=True,
    )
    product_type.variant_attributes.add(file_attribute)

    product = Product.objects.create(
        name="Test product with variant and file attribute",
        slug="test-product-with-variant-and-file-attribute",
        product_type=product_type,
        category=category,
    )
    ProductChannelListing.objects.create(
        product=product,
        channel=channel_USD,
        is_published=True,
        currency=channel_USD.currency_code,
        visible_in_listings=True,
        available_for_purchase=datetime.date(1999, 1, 1),
    )

    variant = ProductVariant.objects.create(
        product=product,
        sku="prodVarTest",
    )
    ProductVariantChannelListing.objects.create(
        variant=variant,
        channel=channel_USD,
        price_amount=Decimal(10),
        cost_price_amount=Decimal(1),
        currency=channel_USD.currency_code,
    )

    associate_attribute_values_to_instance(
        variant, file_attribute, file_attribute.values.first()
    )

    return product


@pytest.fixture
def product_with_multiple_values_attributes(product, product_type, category) -> Product:

    attribute = Attribute.objects.create(
        slug="modes",
        name="Available Modes",
        input_type=AttributeInputType.MULTISELECT,
        type=AttributeType.PRODUCT_TYPE,
    )

    attr_val_1 = AttributeValue.objects.create(
        attribute=attribute, name="Eco Mode", slug="eco"
    )
    attr_val_2 = AttributeValue.objects.create(
        attribute=attribute, name="Performance Mode", slug="power"
    )

    product_type.product_attributes.clear()
    product_type.product_attributes.add(attribute)

    associate_attribute_values_to_instance(product, attribute, attr_val_1, attr_val_2)
    return product


@pytest.fixture
def product_with_default_variant(
    product_type_without_variant, category, warehouse, channel_USD
):
    product = Product.objects.create(
        name="Test product",
        slug="test-product-3",
        product_type=product_type_without_variant,
        category=category,
    )
    ProductChannelListing.objects.create(
        product=product,
        channel=channel_USD,
        is_published=True,
        visible_in_listings=True,
        available_for_purchase=datetime.date(1999, 1, 1),
    )
    variant = ProductVariant.objects.create(
        product=product, sku="1234", track_inventory=True
    )
    ProductVariantChannelListing.objects.create(
        variant=variant,
        channel=channel_USD,
        price_amount=Decimal(10),
        cost_price_amount=Decimal(1),
        currency=channel_USD.currency_code,
    )
    Stock.objects.create(warehouse=warehouse, product_variant=variant, quantity=100)

    product.search_document = prepare_product_search_document_value(product)
    product.save(update_fields=["search_document"])

    return product


@pytest.fixture
def variant_without_inventory_tracking(
    product_type_without_variant, category, warehouse, channel_USD
):
    product = Product.objects.create(
        name="Test product without inventory tracking",
        slug="test-product-without-tracking",
        product_type=product_type_without_variant,
        category=category,
    )
    ProductChannelListing.objects.create(
        product=product,
        channel=channel_USD,
        is_published=True,
        visible_in_listings=True,
        available_for_purchase=datetime.date.today(),
    )
    variant = ProductVariant.objects.create(
        product=product,
        sku="tracking123",
        track_inventory=False,
    )
    ProductVariantChannelListing.objects.create(
        variant=variant,
        channel=channel_USD,
        price_amount=Decimal(10),
        cost_price_amount=Decimal(1),
        currency=channel_USD.currency_code,
    )
    Stock.objects.create(warehouse=warehouse, product_variant=variant, quantity=0)
    return variant


@pytest.fixture
def variant(product, channel_USD) -> ProductVariant:
    product_variant = ProductVariant.objects.create(product=product, sku="SKU_A")
    ProductVariantChannelListing.objects.create(
        variant=product_variant,
        channel=channel_USD,
        price_amount=Decimal(10),
        cost_price_amount=Decimal(1),
        currency=channel_USD.currency_code,
    )
    return product_variant


@pytest.fixture
def variant_with_image(variant, image_list, media_root):
    media = ProductMedia.objects.create(product=variant.product, image=image_list[0])
    VariantMedia.objects.create(variant=variant, media=media)
    return variant


@pytest.fixture
def variant_with_many_stocks(variant, warehouses_with_shipping_zone):
    warehouses = warehouses_with_shipping_zone
    Stock.objects.bulk_create(
        [
            Stock(warehouse=warehouses[0], product_variant=variant, quantity=4),
            Stock(warehouse=warehouses[1], product_variant=variant, quantity=3),
        ]
    )
    return variant


@pytest.fixture
def preorder_variant_global_threshold(product, channel_USD):
    product_variant = ProductVariant.objects.create(
        product=product, sku="SKU_A_P", is_preorder=True, preorder_global_threshold=10
    )
    ProductVariantChannelListing.objects.create(
        variant=product_variant,
        channel=channel_USD,
        price_amount=Decimal(10),
        cost_price_amount=Decimal(1),
        currency=channel_USD.currency_code,
    )
    return product_variant


@pytest.fixture
def preorder_variant_channel_threshold(product, channel_USD):
    product_variant = ProductVariant.objects.create(
        product=product, sku="SKU_B_P", is_preorder=True, preorder_global_threshold=None
    )
    ProductVariantChannelListing.objects.create(
        variant=product_variant,
        channel=channel_USD,
        price_amount=Decimal(10),
        cost_price_amount=Decimal(1),
        currency=channel_USD.currency_code,
        preorder_quantity_threshold=10,
    )
    return product_variant


@pytest.fixture
def preorder_variant_global_and_channel_threshold(product, channel_USD, channel_PLN):
    product_variant = ProductVariant.objects.create(
        product=product, sku="SKU_C_P", is_preorder=True, preorder_global_threshold=10
    )
    ProductVariantChannelListing.objects.bulk_create(
        [
            ProductVariantChannelListing(
                variant=product_variant,
                channel=channel_USD,
                cost_price_amount=Decimal(1),
                price_amount=Decimal(10),
                currency=channel_USD.currency_code,
                preorder_quantity_threshold=8,
            ),
            ProductVariantChannelListing(
                variant=product_variant,
                channel=channel_PLN,
                cost_price_amount=Decimal(1),
                price_amount=Decimal(10),
                currency=channel_PLN.currency_code,
                preorder_quantity_threshold=4,
            ),
        ]
    )
    return product_variant


@pytest.fixture
def preorder_variant_with_end_date(product, channel_USD):
    product_variant = ProductVariant.objects.create(
        product=product,
        sku="SKU_D_P",
        is_preorder=True,
        preorder_global_threshold=10,
        preorder_end_date=timezone.now() + datetime.timedelta(days=10),
    )
    ProductVariantChannelListing.objects.create(
        variant=product_variant,
        channel=channel_USD,
        price_amount=Decimal(10),
        cost_price_amount=Decimal(1),
        currency=channel_USD.currency_code,
    )
    return product_variant


@pytest.fixture
def variant_with_many_stocks_different_shipping_zones(
    variant, warehouses_with_different_shipping_zone
):
    warehouses = warehouses_with_different_shipping_zone
    Stock.objects.bulk_create(
        [
            Stock(warehouse=warehouses[0], product_variant=variant, quantity=4),
            Stock(warehouse=warehouses[1], product_variant=variant, quantity=3),
        ]
    )
    return variant


@pytest.fixture
def gift_card_shippable_variant(shippable_gift_card_product, channel_USD, warehouse):
    product = shippable_gift_card_product
    product_variant = ProductVariant.objects.create(
        product=product, sku="SKU_CARD_A", track_inventory=False
    )
    ProductVariantChannelListing.objects.create(
        variant=product_variant,
        channel=channel_USD,
        price_amount=Decimal(10),
        cost_price_amount=Decimal(1),
        currency=channel_USD.currency_code,
    )
    Stock.objects.create(
        warehouse=warehouse, product_variant=product_variant, quantity=1
    )
    return product_variant


@pytest.fixture
def gift_card_non_shippable_variant(
    non_shippable_gift_card_product, channel_USD, warehouse
):
    product = non_shippable_gift_card_product
    product_variant = ProductVariant.objects.create(
        product=product, sku="SKU_CARD_B", track_inventory=False
    )
    ProductVariantChannelListing.objects.create(
        variant=product_variant,
        channel=channel_USD,
        price_amount=Decimal(10),
        cost_price_amount=Decimal(1),
        currency=channel_USD.currency_code,
    )
    Stock.objects.create(
        warehouse=warehouse, product_variant=product_variant, quantity=1
    )
    return product_variant


@pytest.fixture
def product_variant_list(product, channel_USD, channel_PLN):
    variants = list(
        ProductVariant.objects.bulk_create(
            [
                ProductVariant(product=product, sku="1"),
                ProductVariant(product=product, sku="2"),
                ProductVariant(product=product, sku="3"),
                ProductVariant(product=product, sku="4"),
            ]
        )
    )
    ProductVariantChannelListing.objects.bulk_create(
        [
            ProductVariantChannelListing(
                variant=variants[0],
                channel=channel_USD,
                cost_price_amount=Decimal(1),
                price_amount=Decimal(10),
                currency=channel_USD.currency_code,
            ),
            ProductVariantChannelListing(
                variant=variants[1],
                channel=channel_USD,
                cost_price_amount=Decimal(1),
                price_amount=Decimal(10),
                currency=channel_USD.currency_code,
            ),
            ProductVariantChannelListing(
                variant=variants[2],
                channel=channel_PLN,
                cost_price_amount=Decimal(1),
                price_amount=Decimal(10),
                currency=channel_PLN.currency_code,
            ),
            ProductVariantChannelListing(
                variant=variants[3],
                channel=channel_USD,
                cost_price_amount=Decimal(1),
                price_amount=Decimal(10),
                currency=channel_USD.currency_code,
            ),
        ]
    )
    return variants


@pytest.fixture
def product_without_shipping(category, warehouse, channel_USD):
    product_type = ProductType.objects.create(
        name="Type with no shipping",
        slug="no-shipping",
        kind=ProductTypeKind.NORMAL,
        has_variants=False,
        is_shipping_required=False,
    )
    product = Product.objects.create(
        name="Test product",
        slug="test-product-4",
        product_type=product_type,
        category=category,
    )
    ProductChannelListing.objects.create(
        product=product,
        channel=channel_USD,
        is_published=True,
        visible_in_listings=True,
    )
    variant = ProductVariant.objects.create(product=product, sku="SKU_B")
    ProductVariantChannelListing.objects.create(
        variant=variant,
        channel=channel_USD,
        price_amount=Decimal(10),
        cost_price_amount=Decimal(1),
        currency=channel_USD.currency_code,
    )
    Stock.objects.create(product_variant=variant, warehouse=warehouse, quantity=1)
    return product


@pytest.fixture
def product_without_category(product):
    product.category = None
    product.save()
    product.channel_listings.all().update(is_published=False)
    return product


@pytest.fixture
def product_list(product_type, category, warehouse, channel_USD, channel_PLN):
    product_attr = product_type.product_attributes.first()
    attr_value = product_attr.values.first()

    products = list(
        Product.objects.bulk_create(
            [
                Product(
                    name="Test product 1",
                    slug="test-product-a",
                    description_plaintext="big blue product",
                    category=category,
                    product_type=product_type,
                ),
                Product(
                    name="Test product 2",
                    slug="test-product-b",
                    description_plaintext="big orange product",
                    category=category,
                    product_type=product_type,
                ),
                Product(
                    name="Test product 3",
                    slug="test-product-c",
                    description_plaintext="small red",
                    category=category,
                    product_type=product_type,
                ),
            ]
        )
    )
    ProductChannelListing.objects.bulk_create(
        [
            ProductChannelListing(
                product=products[0],
                channel=channel_USD,
                is_published=True,
                discounted_price_amount=10,
                currency=channel_USD.currency_code,
                visible_in_listings=True,
            ),
            ProductChannelListing(
                product=products[1],
                channel=channel_USD,
                is_published=True,
                discounted_price_amount=20,
                currency=channel_USD.currency_code,
                visible_in_listings=True,
            ),
            ProductChannelListing(
                product=products[2],
                channel=channel_USD,
                is_published=True,
                discounted_price_amount=30,
                currency=channel_USD.currency_code,
                visible_in_listings=True,
            ),
        ]
    )
    variants = list(
        ProductVariant.objects.bulk_create(
            [
                ProductVariant(
                    product=products[0],
                    sku=str(uuid.uuid4()).replace("-", ""),
                    track_inventory=True,
                ),
                ProductVariant(
                    product=products[1],
                    sku=str(uuid.uuid4()).replace("-", ""),
                    track_inventory=True,
                ),
                ProductVariant(
                    product=products[2],
                    sku=str(uuid.uuid4()).replace("-", ""),
                    track_inventory=True,
                ),
            ]
        )
    )
    ProductVariantChannelListing.objects.bulk_create(
        [
            ProductVariantChannelListing(
                variant=variants[0],
                channel=channel_USD,
                cost_price_amount=Decimal(1),
                price_amount=Decimal(10),
                currency=channel_USD.currency_code,
            ),
            ProductVariantChannelListing(
                variant=variants[1],
                channel=channel_USD,
                cost_price_amount=Decimal(1),
                price_amount=Decimal(20),
                currency=channel_USD.currency_code,
            ),
            ProductVariantChannelListing(
                variant=variants[2],
                channel=channel_USD,
                cost_price_amount=Decimal(1),
                price_amount=Decimal(30),
                currency=channel_USD.currency_code,
            ),
        ]
    )
    stocks = []
    for variant in variants:
        stocks.append(Stock(warehouse=warehouse, product_variant=variant, quantity=100))
    Stock.objects.bulk_create(stocks)

    for product in products:
        associate_attribute_values_to_instance(product, product_attr, attr_value)
        product.search_document = prepare_product_search_document_value(product)

    Product.objects.bulk_update(products, ["search_document"])

    return products


@pytest.fixture
def product_list_with_variants_many_channel(
    product_type, category, channel_USD, channel_PLN
):
    products = list(
        Product.objects.bulk_create(
            [
                Product(
                    name="Test product 1",
                    slug="test-product-a",
                    category=category,
                    product_type=product_type,
                ),
                Product(
                    name="Test product 2",
                    slug="test-product-b",
                    category=category,
                    product_type=product_type,
                ),
                Product(
                    name="Test product 3",
                    slug="test-product-c",
                    category=category,
                    product_type=product_type,
                ),
            ]
        )
    )
    ProductChannelListing.objects.bulk_create(
        [
            # Channel: USD
            ProductChannelListing(
                product=products[0],
                channel=channel_USD,
                is_published=True,
                currency=channel_USD.currency_code,
                visible_in_listings=True,
            ),
            # Channel: PLN
            ProductChannelListing(
                product=products[1],
                channel=channel_PLN,
                is_published=True,
                currency=channel_PLN.currency_code,
                visible_in_listings=True,
            ),
            ProductChannelListing(
                product=products[2],
                channel=channel_PLN,
                is_published=True,
                currency=channel_PLN.currency_code,
                visible_in_listings=True,
            ),
        ]
    )
    variants = list(
        ProductVariant.objects.bulk_create(
            [
                ProductVariant(
                    product=products[0],
                    sku=str(uuid.uuid4()).replace("-", ""),
                    track_inventory=True,
                ),
                ProductVariant(
                    product=products[1],
                    sku=str(uuid.uuid4()).replace("-", ""),
                    track_inventory=True,
                ),
                ProductVariant(
                    product=products[2],
                    sku=str(uuid.uuid4()).replace("-", ""),
                    track_inventory=True,
                ),
            ]
        )
    )
    ProductVariantChannelListing.objects.bulk_create(
        [
            # Channel: USD
            ProductVariantChannelListing(
                variant=variants[0],
                channel=channel_USD,
                cost_price_amount=Decimal(1),
                price_amount=Decimal(10),
                currency=channel_USD.currency_code,
            ),
            # Channel: PLN
            ProductVariantChannelListing(
                variant=variants[1],
                channel=channel_PLN,
                cost_price_amount=Decimal(1),
                price_amount=Decimal(20),
                currency=channel_PLN.currency_code,
            ),
            ProductVariantChannelListing(
                variant=variants[2],
                channel=channel_PLN,
                cost_price_amount=Decimal(1),
                price_amount=Decimal(30),
                currency=channel_PLN.currency_code,
            ),
        ]
    )


@pytest.fixture
def product_list_with_many_channels(product_list, channel_PLN):
    ProductChannelListing.objects.bulk_create(
        [
            ProductChannelListing(
                product=product_list[0],
                channel=channel_PLN,
                is_published=True,
            ),
            ProductChannelListing(
                product=product_list[1],
                channel=channel_PLN,
                is_published=True,
            ),
            ProductChannelListing(
                product=product_list[2],
                channel=channel_PLN,
                is_published=True,
            ),
        ]
    )
    return product_list


@pytest.fixture
def product_list_unpublished(product_list, channel_USD):
    products = Product.objects.filter(pk__in=[product.pk for product in product_list])
    ProductChannelListing.objects.filter(
        product__in=products, channel=channel_USD
    ).update(is_published=False)
    return products


@pytest.fixture
def product_list_published(product_list, channel_USD):
    products = Product.objects.filter(pk__in=[product.pk for product in product_list])
    ProductChannelListing.objects.filter(
        product__in=products, channel=channel_USD
    ).update(is_published=True)
    return products


@pytest.fixture
def order_list(customer_user, channel_USD):
    address = customer_user.default_billing_address.get_copy()
    data = {
        "billing_address": address,
        "user": customer_user,
        "user_email": customer_user.email,
        "channel": channel_USD,
        "origin": OrderOrigin.CHECKOUT,
    }
    order = Order.objects.create(**data)
    order1 = Order.objects.create(**data)
    order2 = Order.objects.create(**data)

    return [order, order1, order2]


@pytest.fixture
def product_with_image(product, image, media_root):
    ProductMedia.objects.create(product=product, image=image)
    return product


@pytest.fixture
def unavailable_product(product_type, category, channel_USD):
    product = Product.objects.create(
        name="Test product",
        slug="test-product-5",
        product_type=product_type,
        category=category,
    )
    ProductChannelListing.objects.create(
        product=product,
        channel=channel_USD,
        is_published=False,
        visible_in_listings=False,
    )
    return product


@pytest.fixture
def unavailable_product_with_variant(product_type, category, warehouse, channel_USD):
    product = Product.objects.create(
        name="Test product",
        slug="test-product-6",
        product_type=product_type,
        category=category,
    )
    ProductChannelListing.objects.create(
        product=product,
        channel=channel_USD,
        is_published=False,
        visible_in_listings=False,
    )

    variant_attr = product_type.variant_attributes.first()
    variant_attr_value = variant_attr.values.first()

    variant = ProductVariant.objects.create(
        product=product,
        sku="123",
    )
    ProductVariantChannelListing.objects.create(
        variant=variant,
        channel=channel_USD,
        price_amount=Decimal(10),
        cost_price_amount=Decimal(1),
        currency=channel_USD.currency_code,
    )
    Stock.objects.create(product_variant=variant, warehouse=warehouse, quantity=10)

    associate_attribute_values_to_instance(variant, variant_attr, variant_attr_value)
    return product


@pytest.fixture
def product_with_images(product_type, category, media_root, channel_USD):
    product = Product.objects.create(
        name="Test product",
        slug="test-product-7",
        product_type=product_type,
        category=category,
    )
    ProductChannelListing.objects.create(
        product=product,
        channel=channel_USD,
        is_published=True,
        visible_in_listings=True,
    )
    file_mock_0 = MagicMock(spec=File, name="FileMock0")
    file_mock_0.name = "image0.jpg"
    file_mock_1 = MagicMock(spec=File, name="FileMock1")
    file_mock_1.name = "image1.jpg"
    product.media.create(image=file_mock_0)
    product.media.create(image=file_mock_1)
    return product


@pytest.fixture
def voucher_without_channel(db):
    return Voucher.objects.create(code="mirumee")


@pytest.fixture
def voucher(voucher_without_channel, channel_USD):
    VoucherChannelListing.objects.create(
        voucher=voucher_without_channel,
        channel=channel_USD,
        discount=Money(20, channel_USD.currency_code),
    )
    return voucher_without_channel


@pytest.fixture
def voucher_with_many_channels(voucher, channel_PLN):
    VoucherChannelListing.objects.create(
        voucher=voucher,
        channel=channel_PLN,
        discount=Money(80, channel_PLN.currency_code),
    )
    return voucher


@pytest.fixture
def voucher_percentage(channel_USD):
    voucher = Voucher.objects.create(
        code="saleor",
        discount_value_type=DiscountValueType.PERCENTAGE,
    )
    VoucherChannelListing.objects.create(
        voucher=voucher,
        channel=channel_USD,
        discount_value=10,
        currency=channel_USD.currency_code,
    )
    return voucher


@pytest.fixture
def voucher_specific_product_type(voucher_percentage):
    voucher_percentage.type = VoucherType.SPECIFIC_PRODUCT
    voucher_percentage.save()
    return voucher_percentage


@pytest.fixture
def voucher_with_high_min_spent_amount(channel_USD):
    voucher = Voucher.objects.create(code="mirumee")
    VoucherChannelListing.objects.create(
        voucher=voucher,
        channel=channel_USD,
        discount=Money(10, channel_USD.currency_code),
        min_spent_amount=1_000_000,
    )
    return voucher


@pytest.fixture
def voucher_shipping_type(channel_USD):
    voucher = Voucher.objects.create(
        code="mirumee", type=VoucherType.SHIPPING, countries="IS"
    )
    VoucherChannelListing.objects.create(
        voucher=voucher,
        channel=channel_USD,
        discount=Money(10, channel_USD.currency_code),
    )
    return voucher


@pytest.fixture
def voucher_free_shipping(voucher_percentage, channel_USD):
    voucher_percentage.type = VoucherType.SHIPPING
    voucher_percentage.name = "Free shipping"
    voucher_percentage.save()
    voucher_percentage.channel_listings.filter(channel=channel_USD).update(
        discount_value=100
    )
    return voucher_percentage


@pytest.fixture
def voucher_customer(voucher, customer_user):
    email = customer_user.email
    return VoucherCustomer.objects.create(voucher=voucher, customer_email=email)


@pytest.fixture
def order_line(order, variant):
    product = variant.product
    channel = order.channel
    channel_listing = variant.channel_listings.get(channel=channel)
    net = variant.get_price(product, [], channel, channel_listing)
    currency = net.currency
    gross = Money(amount=net.amount * Decimal(1.23), currency=currency)
    quantity = 3
    unit_price = TaxedMoney(net=net, gross=gross)
    return order.lines.create(
        product_name=str(product),
        variant_name=str(variant),
        product_sku=variant.sku,
        product_variant_id=variant.get_global_id(),
        is_shipping_required=variant.is_shipping_required(),
        is_gift_card=variant.is_gift_card(),
        quantity=quantity,
        variant=variant,
        unit_price=unit_price,
        total_price=unit_price * quantity,
        undiscounted_unit_price=unit_price,
        undiscounted_total_price=unit_price * quantity,
        tax_rate=Decimal("0.23"),
    )


@pytest.fixture
def gift_card_non_shippable_order_line(
    order, gift_card_non_shippable_variant, warehouse
):
    variant = gift_card_non_shippable_variant
    product = variant.product
    channel = order.channel
    channel_listing = variant.channel_listings.get(channel=channel)
    net = variant.get_price(product, [], channel, channel_listing)
    currency = net.currency
    gross = Money(amount=net.amount * Decimal(1.23), currency=currency)
    quantity = 1
    unit_price = TaxedMoney(net=net, gross=gross)
    line = order.lines.create(
        product_name=str(product),
        variant_name=str(variant),
        product_sku=variant.sku,
        is_shipping_required=variant.is_shipping_required(),
        is_gift_card=variant.is_gift_card(),
        quantity=quantity,
        variant=variant,
        unit_price=unit_price,
        total_price=unit_price * quantity,
        undiscounted_unit_price=unit_price,
        undiscounted_total_price=unit_price * quantity,
        tax_rate=Decimal("0.23"),
    )
    Allocation.objects.create(
        order_line=line, stock=variant.stocks.first(), quantity_allocated=line.quantity
    )
    return line


@pytest.fixture
def gift_card_shippable_order_line(order, gift_card_shippable_variant, warehouse):
    variant = gift_card_shippable_variant
    product = variant.product
    channel = order.channel
    channel_listing = variant.channel_listings.get(channel=channel)
    net = variant.get_price(product, [], channel, channel_listing)
    currency = net.currency
    gross = Money(amount=net.amount * Decimal(1.23), currency=currency)
    quantity = 3
    unit_price = TaxedMoney(net=net, gross=gross)
    line = order.lines.create(
        product_name=str(product),
        variant_name=str(variant),
        product_sku=variant.sku,
        is_shipping_required=variant.is_shipping_required(),
        is_gift_card=variant.is_gift_card(),
        quantity=quantity,
        variant=variant,
        unit_price=unit_price,
        total_price=unit_price * quantity,
        undiscounted_unit_price=unit_price,
        undiscounted_total_price=unit_price * quantity,
        tax_rate=Decimal("0.23"),
    )
    Allocation.objects.create(
        order_line=line, stock=variant.stocks.first(), quantity_allocated=line.quantity
    )
    return line


@pytest.fixture
def order_line_JPY(order_JPY, product_in_channel_JPY):
    product = product_in_channel_JPY
    variant = product_in_channel_JPY.variants.get()
    channel = order_JPY.channel
    channel_listing = variant.channel_listings.get(channel=channel)
    net = variant.get_price(product, [], channel, channel_listing)
    currency = net.currency
    gross = Money(amount=net.amount * Decimal(1.23), currency=currency)
    quantity = 3
    unit_price = TaxedMoney(net=net, gross=gross)
    return order_JPY.lines.create(
        product_name=str(product),
        variant_name=str(variant),
        product_sku=variant.sku,
        is_shipping_required=variant.is_shipping_required(),
        is_gift_card=variant.is_gift_card(),
        quantity=quantity,
        variant=variant,
        unit_price=unit_price,
        total_price=unit_price * quantity,
        undiscounted_unit_price=unit_price,
        undiscounted_total_price=unit_price * quantity,
        tax_rate=Decimal("0.23"),
    )


@pytest.fixture
def order_line_with_allocation_in_many_stocks(
    customer_user, variant_with_many_stocks, channel_USD
):
    address = customer_user.default_billing_address.get_copy()
    variant = variant_with_many_stocks
    stocks = variant.stocks.all().order_by("pk")

    order = Order.objects.create(
        billing_address=address,
        user_email=customer_user.email,
        user=customer_user,
        channel=channel_USD,
        origin=OrderOrigin.CHECKOUT,
    )

    product = variant.product
    channel_listing = variant.channel_listings.get(channel=channel_USD)
    net = variant.get_price(product, [], channel_USD, channel_listing)
    currency = net.currency
    gross = Money(amount=net.amount * Decimal(1.23), currency=currency)
    quantity = 3
    unit_price = TaxedMoney(net=net, gross=gross)
    order_line = order.lines.create(
        product_name=str(product),
        variant_name=str(variant),
        product_sku=variant.sku,
        product_variant_id=variant.get_global_id(),
        is_shipping_required=variant.is_shipping_required(),
        is_gift_card=variant.is_gift_card(),
        quantity=quantity,
        variant=variant,
        unit_price=unit_price,
        total_price=unit_price * quantity,
        undiscounted_unit_price=unit_price,
        undiscounted_total_price=unit_price * quantity,
        tax_rate=Decimal("0.23"),
    )

    Allocation.objects.bulk_create(
        [
            Allocation(order_line=order_line, stock=stocks[0], quantity_allocated=2),
            Allocation(order_line=order_line, stock=stocks[1], quantity_allocated=1),
        ]
    )

    return order_line


@pytest.fixture
def order_line_with_one_allocation(
    customer_user, variant_with_many_stocks, channel_USD
):
    address = customer_user.default_billing_address.get_copy()
    variant = variant_with_many_stocks
    stocks = variant.stocks.all().order_by("pk")

    order = Order.objects.create(
        billing_address=address,
        user_email=customer_user.email,
        user=customer_user,
        channel=channel_USD,
        origin=OrderOrigin.CHECKOUT,
    )

    product = variant.product
    channel_listing = variant.channel_listings.get(channel=channel_USD)
    net = variant.get_price(product, [], channel_USD, channel_listing)
    currency = net.currency
    gross = Money(amount=net.amount * Decimal(1.23), currency=currency)
    quantity = 2
    unit_price = TaxedMoney(net=net, gross=gross)
    order_line = order.lines.create(
        product_name=str(product),
        variant_name=str(variant),
        product_sku=variant.sku,
        product_variant_id=variant.get_global_id(),
        is_shipping_required=variant.is_shipping_required(),
        is_gift_card=variant.is_gift_card(),
        quantity=quantity,
        variant=variant,
        unit_price=unit_price,
        total_price=unit_price * quantity,
        undiscounted_unit_price=unit_price,
        undiscounted_total_price=unit_price * quantity,
        tax_rate=Decimal("0.23"),
    )

    Allocation.objects.create(
        order_line=order_line, stock=stocks[0], quantity_allocated=1
    )

    return order_line


@pytest.fixture
def checkout_line_with_reservation_in_many_stocks(
    customer_user, variant_with_many_stocks, checkout
):
    address = customer_user.default_billing_address.get_copy()
    variant = variant_with_many_stocks
    stocks = variant.stocks.all().order_by("pk")
    checkout_line = checkout.lines.create(
        variant=variant,
        quantity=3,
    )

    reserved_until = timezone.now() + timedelta(minutes=5)

    Reservation.objects.bulk_create(
        [
            Reservation(
                checkout_line=checkout_line,
                stock=stocks[0],
                quantity_reserved=2,
                reserved_until=reserved_until,
            ),
            Reservation(
                checkout_line=checkout_line,
                stock=stocks[1],
                quantity_reserved=1,
                reserved_until=reserved_until,
            ),
        ]
    )

    return checkout_line


@pytest.fixture
def checkout_line_with_one_reservation(
    customer_user, variant_with_many_stocks, checkout
):
    address = customer_user.default_billing_address.get_copy()
    variant = variant_with_many_stocks
    stocks = variant.stocks.all().order_by("pk")
    checkout_line = checkout.lines.create(
        variant=variant,
        quantity=2,
    )

    reserved_until = timezone.now() + timedelta(minutes=5)

    Reservation.objects.create(
        checkout_line=checkout_line,
        stock=stocks[0],
        quantity_reserved=2,
        reserved_until=reserved_until,
    )

    return checkout_line


@pytest.fixture
def checkout_line_with_preorder_item(
    checkout, product, preorder_variant_channel_threshold
):
    checkout_info = fetch_checkout_info(checkout, [], [], get_plugins_manager())
    add_variant_to_checkout(checkout_info, preorder_variant_channel_threshold, 1)
    return checkout.lines.last()


@pytest.fixture
def checkout_line_with_reserved_preorder_item(
    checkout, product, preorder_variant_channel_threshold
):
    checkout_info = fetch_checkout_info(checkout, [], [], get_plugins_manager())
    add_variant_to_checkout(checkout_info, preorder_variant_channel_threshold, 2)
    checkout_line = checkout.lines.last()

    reserved_until = timezone.now() + timedelta(minutes=5)

    PreorderReservation.objects.create(
        checkout_line=checkout_line,
        product_variant_channel_listing=checkout_line.variant.channel_listings.first(),
        quantity_reserved=2,
        reserved_until=reserved_until,
    )

    return checkout_line


@pytest.fixture
def gift_card(customer_user):
    return GiftCard.objects.create(
        code="never_expiry",
        created_by=customer_user,
        created_by_email=customer_user.email,
        initial_balance=Money(10, "USD"),
        current_balance=Money(10, "USD"),
        tag="test-tag",
    )


@pytest.fixture
def gift_card_with_metadata(customer_user):
    return GiftCard.objects.create(
        code="card_with_meta",
        created_by=customer_user,
        created_by_email=customer_user.email,
        initial_balance=Money(10, "USD"),
        current_balance=Money(10, "USD"),
        metadata={"test": "value"},
    )


@pytest.fixture
def gift_card_expiry_date(customer_user):
    return GiftCard.objects.create(
        code="expiry_date",
        created_by=customer_user,
        created_by_email=customer_user.email,
        initial_balance=Money(20, "USD"),
        current_balance=Money(20, "USD"),
        expiry_date=datetime.date.today() + datetime.timedelta(days=100),
        tag="another-tag",
    )


@pytest.fixture
def gift_card_used(staff_user, customer_user):
    return GiftCard.objects.create(
        code="giftcard_used",
        created_by=staff_user,
        used_by=customer_user,
        created_by_email=staff_user.email,
        used_by_email=customer_user.email,
        initial_balance=Money(100, "USD"),
        current_balance=Money(80, "USD"),
        tag="tag",
    )


@pytest.fixture
def gift_card_created_by_staff(staff_user):
    return GiftCard.objects.create(
        code="created_by_staff",
        created_by=staff_user,
        created_by_email=staff_user.email,
        initial_balance=Money(10, "USD"),
        current_balance=Money(10, "USD"),
        tag="test-tag",
    )


@pytest.fixture
def gift_card_event(gift_card, order, app, staff_user):
    parameters = {
        "message": "test message",
        "email": "testemail@email.com",
        "order_id": order.pk,
        "tag": "test tag",
        "old_tag": "test old tag",
        "balance": {
            "currency": "USD",
            "initial_balance": 10,
            "old_initial_balance": 20,
            "current_balance": 10,
            "old_current_balance": 5,
        },
        "expiry_date": datetime.date(2050, 1, 1),
        "old_expiry_date": datetime.date(2010, 1, 1),
    }
    return GiftCardEvent.objects.create(
        user=staff_user,
        app=app,
        gift_card=gift_card,
        type=GiftCardEvents.UPDATED,
        parameters=parameters,
        date=timezone.now() + datetime.timedelta(days=10),
    )


@pytest.fixture
def order_with_lines(
    order, product_type, category, shipping_zone, warehouse, channel_USD
):
    product = Product.objects.create(
        name="Test product",
        slug="test-product-8",
        product_type=product_type,
        category=category,
    )
    ProductChannelListing.objects.create(
        product=product,
        channel=channel_USD,
        is_published=True,
        visible_in_listings=True,
        available_for_purchase=datetime.date.today(),
    )
    variant = ProductVariant.objects.create(product=product, sku="SKU_AA")
    channel_listing = ProductVariantChannelListing.objects.create(
        variant=variant,
        channel=channel_USD,
        price_amount=Decimal(10),
        cost_price_amount=Decimal(1),
        currency=channel_USD.currency_code,
    )
    stock = Stock.objects.create(
        warehouse=warehouse, product_variant=variant, quantity=5
    )
    net = variant.get_price(product, [], channel_USD, channel_listing)
    currency = net.currency
    gross = Money(amount=net.amount * Decimal(1.23), currency=currency)
    quantity = 3
    unit_price = TaxedMoney(net=net, gross=gross)
    line = order.lines.create(
        product_name=str(variant.product),
        variant_name=str(variant),
        product_sku=variant.sku,
        product_variant_id=variant.get_global_id(),
        is_shipping_required=variant.is_shipping_required(),
        is_gift_card=variant.is_gift_card(),
        quantity=quantity,
        variant=variant,
        unit_price=unit_price,
        total_price=unit_price * quantity,
        undiscounted_unit_price=unit_price,
        undiscounted_total_price=unit_price * quantity,
        tax_rate=Decimal("0.23"),
    )
    Allocation.objects.create(
        order_line=line, stock=stock, quantity_allocated=line.quantity
    )

    product = Product.objects.create(
        name="Test product 2",
        slug="test-product-9",
        product_type=product_type,
        category=category,
    )
    ProductChannelListing.objects.create(
        product=product,
        channel=channel_USD,
        is_published=True,
        visible_in_listings=True,
        available_for_purchase=datetime.date.today(),
    )
    variant = ProductVariant.objects.create(product=product, sku="SKU_B")
    channel_listing = ProductVariantChannelListing.objects.create(
        variant=variant,
        channel=channel_USD,
        price_amount=Decimal(20),
        cost_price_amount=Decimal(2),
        currency=channel_USD.currency_code,
    )
    stock = Stock.objects.create(
        product_variant=variant, warehouse=warehouse, quantity=2
    )
    stock.refresh_from_db()

    net = variant.get_price(product, [], channel_USD, channel_listing)
    currency = net.currency
    gross = Money(amount=net.amount * Decimal(1.23), currency=currency)
    unit_price = TaxedMoney(net=net, gross=gross)
    quantity = 2
    line = order.lines.create(
        product_name=str(variant.product),
        variant_name=str(variant),
        product_sku=variant.sku,
        product_variant_id=variant.get_global_id(),
        is_shipping_required=variant.is_shipping_required(),
        is_gift_card=variant.is_gift_card(),
        quantity=quantity,
        variant=variant,
        unit_price=unit_price,
        total_price=unit_price * quantity,
        undiscounted_unit_price=unit_price,
        undiscounted_total_price=unit_price * quantity,
        tax_rate=Decimal("0.23"),
    )
    Allocation.objects.create(
        order_line=line, stock=stock, quantity_allocated=line.quantity
    )

    order.shipping_address = order.billing_address.get_copy()
    order.channel = channel_USD
    shipping_method = shipping_zone.shipping_methods.first()
    shipping_price = shipping_method.channel_listings.get(channel_id=channel_USD.id)
    order.shipping_method_name = shipping_method.name
    order.shipping_method = shipping_method

    net = shipping_price.get_total()
    gross = Money(amount=net.amount * Decimal(1.23), currency=net.currency)
    order.shipping_price = TaxedMoney(net=net, gross=gross)
    order.save()

    recalculate_order(order)

    order.refresh_from_db()
    return order


@pytest.fixture
def order_with_lines_for_cc(
    warehouse_for_cc,
    channel_USD,
    customer_user,
):
    address = customer_user.default_billing_address.get_copy()

    order = Order.objects.create(
        billing_address=address,
        channel=channel_USD,
        currency=channel_USD.currency_code,
        shipping_address=address,
        user_email=customer_user.email,
        user=customer_user,
        origin=OrderOrigin.CHECKOUT,
    )

    order.collection_point = warehouse_for_cc
    order.collection_point_name = warehouse_for_cc.name
    order.save()

    recalculate_order(order)

    order.refresh_from_db()
    return order


@pytest.fixture
def order_fulfill_data(order_with_lines, warehouse):
    FulfillmentData = namedtuple("FulfillmentData", "order variables warehouse")
    order = order_with_lines
    order_id = graphene.Node.to_global_id("Order", order.id)
    order_line, order_line2 = order.lines.all()
    order_line_id = graphene.Node.to_global_id("OrderLine", order_line.id)
    order_line2_id = graphene.Node.to_global_id("OrderLine", order_line2.id)
    warehouse_id = graphene.Node.to_global_id("Warehouse", warehouse.pk)

    variables = {
        "order": order_id,
        "input": {
            "notifyCustomer": False,
            "allowStockToBeExceeded": True,
            "lines": [
                {
                    "orderLineId": order_line_id,
                    "stocks": [{"quantity": 3, "warehouse": warehouse_id}],
                },
                {
                    "orderLineId": order_line2_id,
                    "stocks": [{"quantity": 2, "warehouse": warehouse_id}],
                },
            ],
        },
    }

    return FulfillmentData(order, variables, warehouse)


@pytest.fixture
def lines_info(order_with_lines):
    return [
        OrderLineInfo(
            line=line,
            quantity=line.quantity,
            variant=line.variant,
            warehouse_pk=line.allocations.first().stock.warehouse.pk,
        )
        for line in order_with_lines.lines.all()
    ]


@pytest.fixture
def order_with_lines_and_events(order_with_lines, staff_user):
    events = []
    for event_type, _ in OrderEvents.CHOICES:
        events.append(
            OrderEvent(
                type=event_type,
                order=order_with_lines,
                user=staff_user,
            )
        )
    OrderEvent.objects.bulk_create(events)
    fulfillment_refunded_event(
        order=order_with_lines,
        user=staff_user,
        app=None,
        refunded_lines=[(1, order_with_lines.lines.first())],
        amount=Decimal("10.0"),
        shipping_costs_included=False,
    )
    order_added_products_event(
        order=order_with_lines,
        user=staff_user,
        app=None,
        order_lines=[(1, order_with_lines.lines.first())],
    )
    return order_with_lines


@pytest.fixture
def order_with_lines_channel_PLN(
    customer_user,
    product_type,
    category,
    shipping_method_channel_PLN,
    warehouse,
    channel_PLN,
):
    address = customer_user.default_billing_address.get_copy()
    order = Order.objects.create(
        billing_address=address,
        channel=channel_PLN,
        shipping_address=address,
        user_email=customer_user.email,
        user=customer_user,
        origin=OrderOrigin.CHECKOUT,
    )
    product = Product.objects.create(
        name="Test product in PLN channel",
        slug="test-product-8-pln",
        product_type=product_type,
        category=category,
    )
    ProductChannelListing.objects.create(
        product=product,
        channel=channel_PLN,
        is_published=True,
        visible_in_listings=True,
        available_for_purchase=datetime.date.today(),
    )
    variant = ProductVariant.objects.create(product=product, sku="SKU_A_PLN")
    channel_listing = ProductVariantChannelListing.objects.create(
        variant=variant,
        channel=channel_PLN,
        price_amount=Decimal(10),
        cost_price_amount=Decimal(1),
        currency=channel_PLN.currency_code,
    )
    stock = Stock.objects.create(
        warehouse=warehouse, product_variant=variant, quantity=5
    )
    net = variant.get_price(product, [], channel_PLN, channel_listing)
    currency = net.currency
    gross = Money(amount=net.amount * Decimal(1.23), currency=currency)
    quantity = 3
    unit_price = TaxedMoney(net=net, gross=gross)
    line = order.lines.create(
        product_name=str(variant.product),
        variant_name=str(variant),
        product_sku=variant.sku,
        product_variant_id=variant.get_global_id(),
        is_shipping_required=variant.is_shipping_required(),
        is_gift_card=variant.is_gift_card(),
        quantity=quantity,
        variant=variant,
        unit_price=unit_price,
        total_price=unit_price * quantity,
        undiscounted_unit_price=unit_price,
        undiscounted_total_price=unit_price * quantity,
        tax_rate=Decimal("0.23"),
    )
    Allocation.objects.create(
        order_line=line, stock=stock, quantity_allocated=line.quantity
    )

    product = Product.objects.create(
        name="Test product 2 in PLN channel",
        slug="test-product-9-pln",
        product_type=product_type,
        category=category,
    )
    ProductChannelListing.objects.create(
        product=product,
        channel=channel_PLN,
        is_published=True,
        visible_in_listings=True,
        available_for_purchase=datetime.date.today(),
    )
    variant = ProductVariant.objects.create(product=product, sku="SKU_B_PLN")
    channel_listing = ProductVariantChannelListing.objects.create(
        variant=variant,
        channel=channel_PLN,
        price_amount=Decimal(20),
        cost_price_amount=Decimal(2),
        currency=channel_PLN.currency_code,
    )
    stock = Stock.objects.create(
        product_variant=variant, warehouse=warehouse, quantity=2
    )

    net = variant.get_price(product, [], channel_PLN, channel_listing, None)
    currency = net.currency
    gross = Money(amount=net.amount * Decimal(1.23), currency=currency)
    quantity = 2
    unit_price = TaxedMoney(net=net, gross=gross)
    line = order.lines.create(
        product_name=str(variant.product),
        variant_name=str(variant),
        product_sku=variant.sku,
        product_variant_id=variant.get_global_id(),
        is_shipping_required=variant.is_shipping_required(),
        is_gift_card=variant.is_gift_card(),
        quantity=quantity,
        variant=variant,
        unit_price=unit_price,
        total_price=unit_price * quantity,
        undiscounted_unit_price=unit_price,
        undiscounted_total_price=unit_price * quantity,
        tax_rate=Decimal("0.23"),
    )
    Allocation.objects.create(
        order_line=line, stock=stock, quantity_allocated=line.quantity
    )

    order.shipping_address = order.billing_address.get_copy()
    order.channel = channel_PLN
    shipping_method = shipping_method_channel_PLN
    shipping_price = shipping_method.channel_listings.get(
        channel_id=channel_PLN.id,
    )
    order.shipping_method_name = shipping_method.name
    order.shipping_method = shipping_method

    net = shipping_price.get_total()
    gross = Money(amount=net.amount * Decimal(1.23), currency=net.currency)
    order.shipping_price = TaxedMoney(net=net, gross=gross)
    order.save()

    recalculate_order(order)

    order.refresh_from_db()
    return order


@pytest.fixture
def order_with_line_without_inventory_tracking(
    order, variant_without_inventory_tracking
):
    variant = variant_without_inventory_tracking
    product = variant.product
    channel = order.channel
    channel_listing = variant.channel_listings.get(channel=channel)
    net = variant.get_price(product, [], channel, channel_listing)
    currency = net.currency
    gross = Money(amount=net.amount * Decimal(1.23), currency=currency)
    quantity = 3
    unit_price = TaxedMoney(net=net, gross=gross)
    line = order.lines.create(
        product_name=str(variant.product),
        variant_name=str(variant),
        product_sku=variant.sku,
        product_variant_id=variant.get_global_id(),
        is_shipping_required=variant.is_shipping_required(),
        is_gift_card=variant.is_gift_card(),
        quantity=quantity,
        variant=variant,
        unit_price=unit_price,
        total_price=unit_price * quantity,
        undiscounted_unit_price=unit_price,
        undiscounted_total_price=unit_price * quantity,
        tax_rate=Decimal("0.23"),
    )

    recalculate_order(order)

    order.refresh_from_db()
    return order


@pytest.fixture
def order_with_preorder_lines(
    order, product_type, category, shipping_zone, warehouse, channel_USD
):
    product = Product.objects.create(
        name="Test product",
        slug="test-product-8",
        product_type=product_type,
        category=category,
    )
    ProductChannelListing.objects.create(
        product=product,
        channel=channel_USD,
        is_published=True,
        visible_in_listings=True,
        available_for_purchase=datetime.date.today(),
    )
    variant = ProductVariant.objects.create(
        product=product, sku="SKU_AA_P", is_preorder=True
    )
    channel_listing = ProductVariantChannelListing.objects.create(
        variant=variant,
        channel=channel_USD,
        price_amount=Decimal(10),
        cost_price_amount=Decimal(1),
        currency=channel_USD.currency_code,
        preorder_quantity_threshold=10,
    )

    net = variant.get_price(product, [], channel_USD, channel_listing)
    currency = net.currency
    gross = Money(amount=net.amount * Decimal(1.23), currency=currency)
    quantity = 3
    unit_price = TaxedMoney(net=net, gross=gross)
    line = order.lines.create(
        product_name=str(variant.product),
        variant_name=str(variant),
        product_sku=variant.sku,
        is_shipping_required=variant.is_shipping_required(),
        is_gift_card=variant.is_gift_card(),
        quantity=quantity,
        variant=variant,
        unit_price=unit_price,
        total_price=unit_price * quantity,
        undiscounted_unit_price=unit_price,
        undiscounted_total_price=unit_price * quantity,
        tax_rate=Decimal("0.23"),
    )
    PreorderAllocation.objects.create(
        order_line=line,
        product_variant_channel_listing=channel_listing,
        quantity=line.quantity,
    )

    order.shipping_address = order.billing_address.get_copy()
    order.channel = channel_USD
    shipping_method = shipping_zone.shipping_methods.first()
    shipping_price = shipping_method.channel_listings.get(channel_id=channel_USD.id)
    order.shipping_method_name = shipping_method.name
    order.shipping_method = shipping_method

    net = shipping_price.get_total()
    gross = Money(amount=net.amount * Decimal(1.23), currency=net.currency)
    order.shipping_price = TaxedMoney(net=net, gross=gross)
    order.save()

    recalculate_order(order)

    order.refresh_from_db()
    return order


@pytest.fixture
def order_events(order):
    for event_type, _ in OrderEvents.CHOICES:
        OrderEvent.objects.create(type=event_type, order=order)


@pytest.fixture
def fulfilled_order(order_with_lines):
    order = order_with_lines
    order.invoices.create(
        url="http://www.example.com/invoice.pdf",
        number="01/12/2020/TEST",
        created=datetime.datetime.now(tz=pytz.utc),
        status=JobStatus.SUCCESS,
    )
    fulfillment = order.fulfillments.create(tracking_number="123")
    line_1 = order.lines.first()
    stock_1 = line_1.allocations.get().stock
    warehouse_1_pk = stock_1.warehouse.pk
    line_2 = order.lines.last()
    stock_2 = line_2.allocations.get().stock
    warehouse_2_pk = stock_2.warehouse.pk
    fulfillment.lines.create(order_line=line_1, quantity=line_1.quantity, stock=stock_1)
    fulfillment.lines.create(order_line=line_2, quantity=line_2.quantity, stock=stock_2)
    fulfill_order_lines(
        [
            OrderLineInfo(
                line=line_1, quantity=line_1.quantity, warehouse_pk=warehouse_1_pk
            ),
            OrderLineInfo(
                line=line_2, quantity=line_2.quantity, warehouse_pk=warehouse_2_pk
            ),
        ],
        manager=get_plugins_manager(),
    )
    order.status = OrderStatus.FULFILLED
    order.save(update_fields=["status"])
    return order


@pytest.fixture
def fulfilled_order_without_inventory_tracking(
    order_with_line_without_inventory_tracking,
):
    order = order_with_line_without_inventory_tracking
    fulfillment = order.fulfillments.create(tracking_number="123")
    line = order.lines.first()
    stock = line.variant.stocks.get()
    warehouse_pk = stock.warehouse.pk
    fulfillment.lines.create(order_line=line, quantity=line.quantity, stock=stock)
    fulfill_order_lines(
        [OrderLineInfo(line=line, quantity=line.quantity, warehouse_pk=warehouse_pk)],
        get_plugins_manager(),
    )
    order.status = OrderStatus.FULFILLED
    order.save(update_fields=["status"])
    return order


@pytest.fixture
def fulfilled_order_with_cancelled_fulfillment(fulfilled_order):
    fulfillment = fulfilled_order.fulfillments.create()
    line_1 = fulfilled_order.lines.first()
    line_2 = fulfilled_order.lines.last()
    fulfillment.lines.create(order_line=line_1, quantity=line_1.quantity)
    fulfillment.lines.create(order_line=line_2, quantity=line_2.quantity)
    fulfillment.status = FulfillmentStatus.CANCELED
    fulfillment.save()
    return fulfilled_order


@pytest.fixture
def fulfilled_order_with_all_cancelled_fulfillments(
    fulfilled_order, staff_user, warehouse
):
    fulfillment = fulfilled_order.fulfillments.get()
    cancel_fulfillment(fulfillment, staff_user, None, warehouse, get_plugins_manager())
    return fulfilled_order


@pytest.fixture
def fulfillment(fulfilled_order):
    return fulfilled_order.fulfillments.first()


@pytest.fixture
def fulfillment_awaiting_approval(fulfilled_order):
    fulfillment = fulfilled_order.fulfillments.first()
    fulfillment.status = FulfillmentStatus.WAITING_FOR_APPROVAL
    fulfillment.save(update_fields=["status"])

    quantity = 1
    fulfillment_lines_to_update = []
    order_lines_to_update = []
    for f_line in fulfillment.lines.all():
        f_line.quantity = quantity
        fulfillment_lines_to_update.append(f_line)

        order_line = f_line.order_line
        order_line.quantity_fulfilled = quantity
        order_lines_to_update.append(order_line)

    FulfillmentLine.objects.bulk_update(fulfillment_lines_to_update, ["quantity"])
    OrderLine.objects.bulk_update(order_lines_to_update, ["quantity_fulfilled"])

    return fulfillment


@pytest.fixture
def draft_order(order_with_lines):
    Allocation.objects.filter(order_line__order=order_with_lines).delete()
    order_with_lines.status = OrderStatus.DRAFT
    order_with_lines.origin = OrderOrigin.DRAFT
    order_with_lines.save(update_fields=["status", "origin"])
    return order_with_lines


@pytest.fixture
def draft_order_with_fixed_discount_order(draft_order):
    value = Decimal("20")
    discount = partial(fixed_discount, discount=Money(value, draft_order.currency))
    draft_order.undiscounted_total = draft_order.total
    draft_order.total = discount(draft_order.total)
    draft_order.discounts.create(
        value_type=DiscountValueType.FIXED,
        value=value,
        reason="Discount reason",
        amount=(draft_order.undiscounted_total - draft_order.total).gross,  # type: ignore
    )
    draft_order.save()
    return draft_order


@pytest.fixture
def draft_order_without_inventory_tracking(order_with_line_without_inventory_tracking):
    order_with_line_without_inventory_tracking.status = OrderStatus.DRAFT
    order_with_line_without_inventory_tracking.origin = OrderStatus.DRAFT
    order_with_line_without_inventory_tracking.save(update_fields=["status", "origin"])
    return order_with_line_without_inventory_tracking


@pytest.fixture
def draft_order_with_preorder_lines(order_with_preorder_lines):
    PreorderAllocation.objects.filter(
        order_line__order=order_with_preorder_lines
    ).delete()
    order_with_preorder_lines.status = OrderStatus.DRAFT
    order_with_preorder_lines.origin = OrderOrigin.DRAFT
    order_with_preorder_lines.save(update_fields=["status", "origin"])
    return order_with_preorder_lines


@pytest.fixture
def payment_txn_preauth(order_with_lines, payment_dummy):
    order = order_with_lines
    payment = payment_dummy
    payment.order = order
    payment.save()

    payment.transactions.create(
        amount=payment.total,
        currency=payment.currency,
        kind=TransactionKind.AUTH,
        gateway_response={},
        is_success=True,
    )
    return payment


@pytest.fixture
def payment_txn_captured(order_with_lines, payment_dummy):
    order = order_with_lines
    payment = payment_dummy
    payment.order = order
    payment.charge_status = ChargeStatus.FULLY_CHARGED
    payment.captured_amount = payment.total
    payment.save()

    payment.transactions.create(
        amount=payment.total,
        currency=payment.currency,
        kind=TransactionKind.CAPTURE,
        gateway_response={},
        is_success=True,
    )
    return payment


@pytest.fixture
def payment_txn_capture_failed(order_with_lines, payment_dummy):
    order = order_with_lines
    payment = payment_dummy
    payment.order = order
    payment.charge_status = ChargeStatus.REFUSED
    payment.save()

    payment.transactions.create(
        amount=payment.total,
        currency=payment.currency,
        kind=TransactionKind.CAPTURE_FAILED,
        gateway_response={
            "status": 403,
            "errorCode": "901",
            "message": "Invalid Merchant Account",
            "errorType": "security",
        },
        error="invalid",
        is_success=False,
    )
    return payment


@pytest.fixture
def payment_txn_to_confirm(order_with_lines, payment_dummy):
    order = order_with_lines
    payment = payment_dummy
    payment.order = order
    payment.to_confirm = True
    payment.save()

    payment.transactions.create(
        amount=payment.total,
        currency=payment.currency,
        kind=TransactionKind.ACTION_TO_CONFIRM,
        gateway_response={},
        is_success=True,
        action_required=True,
    )
    return payment


@pytest.fixture
def payment_txn_refunded(order_with_lines, payment_dummy):
    order = order_with_lines
    payment = payment_dummy
    payment.order = order
    payment.charge_status = ChargeStatus.FULLY_REFUNDED
    payment.is_active = False
    payment.save()

    payment.transactions.create(
        amount=payment.total,
        currency=payment.currency,
        kind=TransactionKind.REFUND,
        gateway_response={},
        is_success=True,
    )
    return payment


@pytest.fixture
def payment_not_authorized(payment_dummy):
    payment_dummy.is_active = False
    payment_dummy.save()
    return payment_dummy


@pytest.fixture
def dummy_gateway_config():
    return GatewayConfig(
        gateway_name="Dummy",
        auto_capture=True,
        supported_currencies="USD",
        connection_params={"secret-key": "nobodylikesspanishinqusition"},
    )


@pytest.fixture
def dummy_payment_data(payment_dummy):
    return PaymentData(
        gateway=payment_dummy.gateway,
        amount=Decimal(10),
        currency="USD",
        graphql_payment_id=graphene.Node.to_global_id("Payment", payment_dummy.pk),
        payment_id=payment_dummy.pk,
        billing=None,
        shipping=None,
        order_id=None,
        customer_ip_address=None,
        customer_email="example@test.com",
    )


@pytest.fixture
def dummy_address_data(address):
    return AddressData(
        first_name=address.first_name,
        last_name=address.last_name,
        company_name=address.company_name,
        street_address_1=address.street_address_1,
        street_address_2=address.street_address_2,
        city=address.city,
        city_area=address.city_area,
        postal_code=address.postal_code,
        country=address.country,
        country_area=address.country_area,
        phone=address.phone,
    )


@pytest.fixture
def dummy_webhook_app_payment_data(dummy_payment_data, payment_app):
    dummy_payment_data.gateway = to_payment_app_id(payment_app, "credit-card")
    return dummy_payment_data


@pytest.fixture
def new_sale(category, channel_USD):
    sale = Sale.objects.create(name="Sale")
    SaleChannelListing.objects.create(
        sale=sale,
        channel=channel_USD,
        discount_value=5,
        currency=channel_USD.currency_code,
    )
    return sale


@pytest.fixture
def sale(product, category, collection, variant, channel_USD):
    sale = Sale.objects.create(name="Sale")
    SaleChannelListing.objects.create(
        sale=sale,
        channel=channel_USD,
        discount_value=5,
        currency=channel_USD.currency_code,
    )
    sale.products.add(product)
    sale.categories.add(category)
    sale.collections.add(collection)
    sale.variants.add(variant)
    return sale


@pytest.fixture
def sale_with_many_channels(product, category, collection, channel_USD, channel_PLN):
    sale = Sale.objects.create(name="Sale")
    SaleChannelListing.objects.create(
        sale=sale,
        channel=channel_USD,
        discount_value=5,
        currency=channel_USD.currency_code,
    )
    SaleChannelListing.objects.create(
        sale=sale,
        channel=channel_PLN,
        discount_value=5,
        currency=channel_PLN.currency_code,
    )
    sale.products.add(product)
    sale.categories.add(category)
    sale.collections.add(collection)
    return sale


@pytest.fixture
def discount_info(category, collection, sale, channel_USD):
    sale_channel_listing = sale.channel_listings.get(channel=channel_USD)

    return DiscountInfo(
        sale=sale,
        channel_listings={channel_USD.slug: sale_channel_listing},
        product_ids=set(),
        category_ids={category.id},  # assumes this category does not have children
        collection_ids={collection.id},
        variants_ids=set(),
    )


@pytest.fixture
def permission_manage_staff():
    return Permission.objects.get(codename="manage_staff")


@pytest.fixture
def permission_manage_products():
    return Permission.objects.get(codename="manage_products")


@pytest.fixture
def permission_manage_product_types_and_attributes():
    return Permission.objects.get(codename="manage_product_types_and_attributes")


@pytest.fixture
def permission_manage_shipping():
    return Permission.objects.get(codename="manage_shipping")


@pytest.fixture
def permission_manage_users():
    return Permission.objects.get(codename="manage_users")


@pytest.fixture
def permission_impersonate_user():
    return Permission.objects.get(codename="impersonate_user")


@pytest.fixture
def permission_manage_settings():
    return Permission.objects.get(codename="manage_settings")


@pytest.fixture
def permission_manage_menus():
    return Permission.objects.get(codename="manage_menus")


@pytest.fixture
def permission_manage_pages():
    return Permission.objects.get(codename="manage_pages")


@pytest.fixture
def permission_manage_page_types_and_attributes():
    return Permission.objects.get(codename="manage_page_types_and_attributes")


@pytest.fixture
def permission_manage_translations():
    return Permission.objects.get(codename="manage_translations")


@pytest.fixture
def permission_manage_webhooks():
    return Permission.objects.get(codename="manage_webhooks")


@pytest.fixture
def permission_manage_channels():
    return Permission.objects.get(codename="manage_channels")


@pytest.fixture
def permission_manage_payments():
    return Permission.objects.get(codename="handle_payments")


@pytest.fixture
def permission_group_manage_users(permission_manage_users, staff_users):
    group = Group.objects.create(name="Manage user groups.")
    group.permissions.add(permission_manage_users)

    group.user_set.add(staff_users[1])
    return group


@pytest.fixture
def collection(db):
    collection = Collection.objects.create(
        name="Collection",
        slug="collection",
        description=dummy_editorjs("Test description."),
    )
    return collection


@pytest.fixture
def published_collection(db, channel_USD):
    collection = Collection.objects.create(
        name="Collection USD",
        slug="collection-usd",
        description=dummy_editorjs("Test description."),
    )
    CollectionChannelListing.objects.create(
        channel=channel_USD,
        collection=collection,
        is_published=True,
        publication_date=datetime.date.today(),
    )
    return collection


@pytest.fixture
def published_collection_PLN(db, channel_PLN):
    collection = Collection.objects.create(
        name="Collection PLN",
        slug="collection-pln",
        description=dummy_editorjs("Test description."),
    )
    CollectionChannelListing.objects.create(
        channel=channel_PLN,
        collection=collection,
        is_published=True,
        publication_date=datetime.date.today(),
    )
    return collection


@pytest.fixture
def unpublished_collection(db, channel_USD):
    collection = Collection.objects.create(
        name="Unpublished Collection",
        slug="unpublished-collection",
        description=dummy_editorjs("Test description."),
    )
    CollectionChannelListing.objects.create(
        channel=channel_USD, collection=collection, is_published=False
    )
    return collection


@pytest.fixture
def unpublished_collection_PLN(db, channel_PLN):
    collection = Collection.objects.create(
        name="Collection",
        slug="collection",
        description=dummy_editorjs("Test description."),
    )
    CollectionChannelListing.objects.create(
        channel=channel_PLN, collection=collection, is_published=False
    )
    return collection


@pytest.fixture
def collection_with_products(db, published_collection, product_list_published):
    published_collection.products.set(list(product_list_published))
    return product_list_published


@pytest.fixture
def collection_with_image(db, image, media_root, channel_USD):
    collection = Collection.objects.create(
        name="Collection",
        slug="collection",
        description=dummy_editorjs("Test description."),
        background_image=image,
    )
    CollectionChannelListing.objects.create(
        channel=channel_USD, collection=collection, is_published=False
    )
    return collection


@pytest.fixture
def collection_list(db, channel_USD):
    collections = Collection.objects.bulk_create(
        [
            Collection(name="Collection 1", slug="collection-1"),
            Collection(name="Collection 2", slug="collection-2"),
            Collection(name="Collection 3", slug="collection-3"),
        ]
    )
    CollectionChannelListing.objects.bulk_create(
        [
            CollectionChannelListing(
                channel=channel_USD, collection=collection, is_published=True
            )
            for collection in collections
        ]
    )
    return collections


@pytest.fixture
def page(db, page_type):
    data = {
        "slug": "test-url",
        "title": "Test page",
        "content": dummy_editorjs("Test content."),
        "is_published": True,
        "page_type": page_type,
    }
    page = Page.objects.create(**data)

    # associate attribute value
    page_attr = page_type.page_attributes.first()
    page_attr_value = page_attr.values.first()

    associate_attribute_values_to_instance(page, page_attr, page_attr_value)

    return page


@pytest.fixture
def page_with_rich_text_attribute(db, page_type_with_rich_text_attribute):
    data = {
        "slug": "test-url",
        "title": "Test page",
        "content": dummy_editorjs("Test content."),
        "is_published": True,
        "page_type": page_type_with_rich_text_attribute,
    }
    page = Page.objects.create(**data)

    # associate attribute value
    page_attr = page_type_with_rich_text_attribute.page_attributes.first()
    page_attr_value = page_attr.values.first()

    associate_attribute_values_to_instance(page, page_attr, page_attr_value)

    return page


@pytest.fixture
def page_list(db, page_type):
    data_1 = {
        "slug": "test-url",
        "title": "Test page",
        "content": dummy_editorjs("Test content."),
        "is_published": True,
        "page_type": page_type,
    }
    data_2 = {
        "slug": "test-url-2",
        "title": "Test page",
        "content": dummy_editorjs("Test content."),
        "is_published": True,
        "page_type": page_type,
    }
    pages = Page.objects.bulk_create([Page(**data_1), Page(**data_2)])
    return pages


@pytest.fixture
def page_list_unpublished(db, page_type):
    pages = Page.objects.bulk_create(
        [
            Page(
                slug="page-1", title="Page 1", is_published=False, page_type=page_type
            ),
            Page(
                slug="page-2", title="Page 2", is_published=False, page_type=page_type
            ),
            Page(
                slug="page-3", title="Page 3", is_published=False, page_type=page_type
            ),
        ]
    )
    return pages


@pytest.fixture
def page_type(db, size_page_attribute, tag_page_attribute):
    page_type = PageType.objects.create(name="Test page type", slug="test-page-type")
    page_type.page_attributes.add(size_page_attribute)
    page_type.page_attributes.add(tag_page_attribute)

    return page_type


@pytest.fixture
def page_type_with_rich_text_attribute(db, rich_text_attribute_page_type):
    page_type = PageType.objects.create(name="Test page type", slug="test-page-type")
    page_type.page_attributes.add(rich_text_attribute_page_type)
    return page_type


@pytest.fixture
def page_type_list(db, tag_page_attribute):
    page_types = list(
        PageType.objects.bulk_create(
            [
                PageType(name="Test page type 1", slug="test-page-type-1"),
                PageType(name="Example page type 2", slug="page-type-2"),
                PageType(name="Example page type 3", slug="page-type-3"),
            ]
        )
    )

    for i, page_type in enumerate(page_types):
        page_type.page_attributes.add(tag_page_attribute)
        Page.objects.create(
            title=f"Test page {i}",
            slug=f"test-url-{i}",
            is_published=True,
            page_type=page_type,
        )

    return page_types


@pytest.fixture
def model_form_class():
    mocked_form_class = MagicMock(name="test", spec=ModelForm)
    mocked_form_class._meta = Mock(name="_meta")
    mocked_form_class._meta.model = "test_model"
    mocked_form_class._meta.fields = "test_field"
    return mocked_form_class


@pytest.fixture
def menu(db):
    return Menu.objects.get_or_create(name="test-navbar", slug="test-navbar")[0]


@pytest.fixture
def menu_item(menu):
    return MenuItem.objects.create(menu=menu, name="Link 1", url="http://example.com/")


@pytest.fixture
def menu_item_list(menu):
    menu_item_1 = MenuItem.objects.create(menu=menu, name="Link 1")
    menu_item_2 = MenuItem.objects.create(menu=menu, name="Link 2")
    menu_item_3 = MenuItem.objects.create(menu=menu, name="Link 3")
    return menu_item_1, menu_item_2, menu_item_3


@pytest.fixture
def menu_with_items(menu, category, published_collection):
    menu.items.create(name="Link 1", url="http://example.com/")
    menu_item = menu.items.create(name="Link 2", url="http://example.com/")
    menu.items.create(name=category.name, category=category, parent=menu_item)
    menu.items.create(
        name=published_collection.name,
        collection=published_collection,
        parent=menu_item,
    )
    return menu


@pytest.fixture
def translated_variant_fr(product):
    attribute = product.product_type.variant_attributes.first()
    return AttributeTranslation.objects.create(
        language_code="fr", attribute=attribute, name="Name tranlsated to french"
    )


@pytest.fixture
def translated_attribute(product):
    attribute = product.product_type.product_attributes.first()
    return AttributeTranslation.objects.create(
        language_code="fr", attribute=attribute, name="French attribute name"
    )


@pytest.fixture
def translated_attribute_value(pink_attribute_value):
    return AttributeValueTranslation.objects.create(
        language_code="fr",
        attribute_value=pink_attribute_value,
        name="French attribute value name",
    )


@pytest.fixture
def translated_page_unique_attribute_value(page, rich_text_attribute_page_type):
    page_type = page.page_type
    page_type.page_attributes.add(rich_text_attribute_page_type)
    attribute_value = rich_text_attribute_page_type.values.first()
    associate_attribute_values_to_instance(
        page, rich_text_attribute_page_type, attribute_value
    )
    return AttributeValueTranslation.objects.create(
        language_code="fr",
        attribute_value=attribute_value,
        rich_text=dummy_editorjs("French description."),
    )


@pytest.fixture
def translated_product_unique_attribute_value(product, rich_text_attribute):
    product_type = product.product_type
    product_type.product_attributes.add(rich_text_attribute)
    attribute_value = rich_text_attribute.values.first()
    associate_attribute_values_to_instance(
        product, rich_text_attribute, attribute_value
    )
    return AttributeValueTranslation.objects.create(
        language_code="fr",
        attribute_value=attribute_value,
        rich_text=dummy_editorjs("French description."),
    )


@pytest.fixture
def translated_variant_unique_attribute_value(variant, rich_text_attribute):
    product_type = variant.product.product_type
    product_type.variant_attributes.add(rich_text_attribute)
    attribute_value = rich_text_attribute.values.first()
    associate_attribute_values_to_instance(
        variant, rich_text_attribute, attribute_value
    )
    return AttributeValueTranslation.objects.create(
        language_code="fr",
        attribute_value=attribute_value,
        rich_text=dummy_editorjs("French description."),
    )


@pytest.fixture
def voucher_translation_fr(voucher):
    return VoucherTranslation.objects.create(
        language_code="fr", voucher=voucher, name="French name"
    )


@pytest.fixture
def product_translation_fr(product):
    return ProductTranslation.objects.create(
        language_code="fr",
        product=product,
        name="French name",
        description=dummy_editorjs("French description."),
    )


@pytest.fixture
def variant_translation_fr(variant):
    return ProductVariantTranslation.objects.create(
        language_code="fr", product_variant=variant, name="French product variant name"
    )


@pytest.fixture
def collection_translation_fr(published_collection):
    return CollectionTranslation.objects.create(
        language_code="fr",
        collection=published_collection,
        name="French collection name",
        description=dummy_editorjs("French description."),
    )


@pytest.fixture
def category_translation_fr(category):
    return CategoryTranslation.objects.create(
        language_code="fr",
        category=category,
        name="French category name",
        description=dummy_editorjs("French category description."),
    )


@pytest.fixture
def page_translation_fr(page):
    return PageTranslation.objects.create(
        language_code="fr",
        page=page,
        title="French page title",
        content=dummy_editorjs("French page content."),
    )


@pytest.fixture
def shipping_method_translation_fr(shipping_method):
    return ShippingMethodTranslation.objects.create(
        language_code="fr",
        shipping_method=shipping_method,
        name="French shipping method name",
    )


@pytest.fixture
def sale_translation_fr(sale):
    return SaleTranslation.objects.create(
        language_code="fr", sale=sale, name="French sale name"
    )


@pytest.fixture
def menu_item_translation_fr(menu_item):
    return MenuItemTranslation.objects.create(
        language_code="fr", menu_item=menu_item, name="French manu item name"
    )


@pytest.fixture
def payment_dummy(db, order_with_lines):
    return Payment.objects.create(
        gateway="mirumee.payments.dummy",
        order=order_with_lines,
        is_active=True,
        cc_first_digits="4111",
        cc_last_digits="1111",
        cc_brand="visa",
        cc_exp_month=12,
        cc_exp_year=2027,
        total=order_with_lines.total.gross.amount,
        currency=order_with_lines.currency,
        billing_first_name=order_with_lines.billing_address.first_name,
        billing_last_name=order_with_lines.billing_address.last_name,
        billing_company_name=order_with_lines.billing_address.company_name,
        billing_address_1=order_with_lines.billing_address.street_address_1,
        billing_address_2=order_with_lines.billing_address.street_address_2,
        billing_city=order_with_lines.billing_address.city,
        billing_postal_code=order_with_lines.billing_address.postal_code,
        billing_country_code=order_with_lines.billing_address.country.code,
        billing_country_area=order_with_lines.billing_address.country_area,
        billing_email=order_with_lines.user_email,
    )


@pytest.fixture
def payment(payment_dummy, payment_app):
    gateway_id = "credit-card"
    gateway = to_payment_app_id(payment_app, gateway_id)
    payment_dummy.gateway = gateway
    payment_dummy.save()
    return payment_dummy


@pytest.fixture
def payment_cancelled(payment_dummy):
    payment_dummy.charge_status = ChargeStatus.CANCELLED
    payment_dummy.save()
    return payment_dummy


@pytest.fixture
def payment_dummy_fully_charged(payment_dummy):
    payment_dummy.captured_amount = payment_dummy.total
    payment_dummy.charge_status = ChargeStatus.FULLY_CHARGED
    payment_dummy.save()
    return payment_dummy


@pytest.fixture
def payment_dummy_credit_card(db, order_with_lines):
    return Payment.objects.create(
        gateway="mirumee.payments.dummy_credit_card",
        order=order_with_lines,
        is_active=True,
        cc_first_digits="4111",
        cc_last_digits="1111",
        cc_brand="visa",
        cc_exp_month=12,
        cc_exp_year=2027,
        total=order_with_lines.total.gross.amount,
        currency=order_with_lines.total.gross.currency,
        billing_first_name=order_with_lines.billing_address.first_name,
        billing_last_name=order_with_lines.billing_address.last_name,
        billing_company_name=order_with_lines.billing_address.company_name,
        billing_address_1=order_with_lines.billing_address.street_address_1,
        billing_address_2=order_with_lines.billing_address.street_address_2,
        billing_city=order_with_lines.billing_address.city,
        billing_postal_code=order_with_lines.billing_address.postal_code,
        billing_country_code=order_with_lines.billing_address.country.code,
        billing_country_area=order_with_lines.billing_address.country_area,
        billing_email=order_with_lines.user_email,
    )


@pytest.fixture
def digital_content(category, media_root, warehouse, channel_USD) -> DigitalContent:
    product_type = ProductType.objects.create(
        name="Digital Type",
        slug="digital-type",
        kind=ProductTypeKind.NORMAL,
        has_variants=True,
        is_shipping_required=False,
        is_digital=True,
    )
    product = Product.objects.create(
        name="Test digital product",
        slug="test-digital-product",
        product_type=product_type,
        category=category,
    )
    ProductChannelListing.objects.create(
        product=product,
        channel=channel_USD,
        is_published=True,
        visible_in_listings=True,
        available_for_purchase=datetime.date(1999, 1, 1),
    )
    product_variant = ProductVariant.objects.create(product=product, sku="SKU_554")
    ProductVariantChannelListing.objects.create(
        variant=product_variant,
        channel=channel_USD,
        price_amount=Decimal(10),
        cost_price_amount=Decimal(1),
        currency=channel_USD.currency_code,
    )
    Stock.objects.create(
        product_variant=product_variant,
        warehouse=warehouse,
        quantity=5,
    )

    assert product_variant.is_digital()

    image_file, image_name = create_image()
    d_content = DigitalContent.objects.create(
        content_file=image_file,
        product_variant=product_variant,
        use_default_settings=True,
    )
    return d_content


@pytest.fixture
def digital_content_url(digital_content, order_line):
    return DigitalContentUrl.objects.create(content=digital_content, line=order_line)


@pytest.fixture
def media_root(tmpdir, settings):
    settings.MEDIA_ROOT = str(tmpdir.mkdir("media"))


@pytest.fixture
def description_json():
    return {
        "blocks": [
            {
                "key": "",
                "data": {
                    "text": "E-commerce for the PWA era",
                },
                "text": "E-commerce for the PWA era",
                "type": "header-two",
                "depth": 0,
                "entityRanges": [],
                "inlineStyleRanges": [],
            },
            {
                "key": "",
                "data": {
                    "text": (
                        "A modular, high performance e-commerce storefront "
                        "built with GraphQL, Django, and ReactJS."
                    )
                },
                "text": (
                    "A modular, high performance e-commerce storefront "
                    "built with GraphQL, Django, and ReactJS."
                ),
                "type": "unstyled",
                "depth": 0,
                "entityRanges": [],
                "inlineStyleRanges": [],
            },
            {
                "key": "",
                "data": {},
                "text": "",
                "type": "unstyled",
                "depth": 0,
                "entityRanges": [],
                "inlineStyleRanges": [],
            },
            {
                "key": "",
                "data": {
                    "text": (
                        "Saleor is a rapidly-growing open source e-commerce platform "
                        "that has served high-volume companies from branches "
                        "like publishing and apparel since 2012. Based on Python "
                        "and Django, the latest major update introduces a modular "
                        "front end with a GraphQL API and storefront and dashboard "
                        "written in React to make Saleor a full-functionality "
                        "open source e-commerce."
                    ),
                },
                "text": (
                    "Saleor is a rapidly-growing open source e-commerce platform "
                    "that has served high-volume companies from branches "
                    "like publishing and apparel since 2012. Based on Python "
                    "and Django, the latest major update introduces a modular "
                    "front end with a GraphQL API and storefront and dashboard "
                    "written in React to make Saleor a full-functionality "
                    "open source e-commerce."
                ),
                "type": "unstyled",
                "depth": 0,
                "entityRanges": [],
                "inlineStyleRanges": [],
            },
            {
                "key": "",
                "data": {"text": ""},
                "text": "",
                "type": "unstyled",
                "depth": 0,
                "entityRanges": [],
                "inlineStyleRanges": [],
            },
            {
                "key": "",
                "data": {
                    "text": "Get Saleor today!",
                },
                "text": "Get Saleor today!",
                "type": "unstyled",
                "depth": 0,
                "entityRanges": [{"key": 0, "length": 17, "offset": 0}],
                "inlineStyleRanges": [],
            },
        ],
        "entityMap": {
            "0": {
                "data": {"href": "https://github.com/mirumee/saleor"},
                "type": "LINK",
                "mutability": "MUTABLE",
            }
        },
    }


@pytest.fixture
def other_description_json():
    return {
        "blocks": [
            {
                "key": "",
                "data": {
                    "text": "A GRAPHQL-FIRST <b>ECOMMERCE</b> PLATFORM FOR PERFECTIONISTS",
                },
                "text": "A GRAPHQL-FIRST ECOMMERCE PLATFORM FOR PERFECTIONISTS",
                "type": "header-two",
                "depth": 0,
                "entityRanges": [],
                "inlineStyleRanges": [],
            },
            {
                "key": "",
                "data": {
                    "text": (
                        "Saleor is powered by a GraphQL server running on "
                        "top of Python 3 and a Django 2 framework."
                    ),
                },
                "text": (
                    "Saleor is powered by a GraphQL server running on "
                    "top of Python 3 and a Django 2 framework."
                ),
                "type": "unstyled",
                "depth": 0,
                "entityRanges": [],
                "inlineStyleRanges": [],
            },
        ],
        "entityMap": {},
    }


@pytest.fixture
def app(db):
    app = App.objects.create(name="Sample app objects", is_active=True)
    app.tokens.create(name="Default")
    return app


@pytest.fixture
def app_with_extensions(app, permission_manage_products):
    first_app_extension = AppExtension(
        app=app,
        label="Create product with App",
        url="www.example.com/app-product",
        view=AppExtensionView.PRODUCT,
        type=AppExtensionType.OVERVIEW,
        target=AppExtensionTarget.MORE_ACTIONS,
    )
    extensions = AppExtension.objects.bulk_create(
        [
            first_app_extension,
            AppExtension(
                app=app,
                label="Update product with App",
                url="www.example.com/app-product-update",
                view=AppExtensionView.PRODUCT,
                type=AppExtensionType.DETAILS,
                target=AppExtensionTarget.MORE_ACTIONS,
            ),
        ]
    )
    first_app_extension.permissions.add(permission_manage_products)
    return app, extensions


@pytest.fixture
def payment_app(db, permission_manage_payments):
    app = App.objects.create(name="Payment App", is_active=True)
    app.tokens.create(name="Default")
    app.permissions.add(permission_manage_payments)

    webhook = Webhook.objects.create(
        name="payment-webhook-1",
        app=app,
        target_url="https://payment-gateway.com/api/",
    )
    webhook.events.bulk_create(
        [
            WebhookEvent(event_type=event_type, webhook=webhook)
            for event_type in WebhookEventSyncType.PAYMENT_EVENTS
        ]
    )
    return app


@pytest.fixture
def shipping_app(db, permission_manage_shipping):
    app = App.objects.create(name="Shipping App", is_active=True)
    app.tokens.create(name="Default")
    app.permissions.add(permission_manage_shipping)

    webhook = Webhook.objects.create(
        name="shipping-webhook-1",
        app=app,
        target_url="https://shipping-app.com/api/",
    )
    webhook.events.bulk_create(
        [
            WebhookEvent(event_type=event_type, webhook=webhook)
            for event_type in [
                WebhookEventSyncType.SHIPPING_LIST_METHODS_FOR_CHECKOUT,
                WebhookEventAsyncType.FULFILLMENT_CREATED,
            ]
        ]
    )
    return app


@pytest.fixture
def external_app(db):
    app = App.objects.create(
        name="External App",
        is_active=True,
        type=AppType.THIRDPARTY,
        identifier="mirumee.app.sample",
        about_app="About app text.",
        data_privacy="Data privacy text.",
        data_privacy_url="http://www.example.com/privacy/",
        homepage_url="http://www.example.com/homepage/",
        support_url="http://www.example.com/support/contact/",
        configuration_url="http://www.example.com/app-configuration/",
        app_url="http://www.example.com/app/",
    )
    app.tokens.create(name="Default")
    return app


@pytest.fixture
def webhook(app):
    webhook = Webhook.objects.create(
        name="Simple webhook", app=app, target_url="http://www.example.com/test"
    )
    webhook.events.create(event_type=WebhookEventAsyncType.ORDER_CREATED)
    return webhook


@pytest.fixture
def fake_payment_interface(mocker):
    return mocker.Mock(spec=PaymentInterface)


@pytest.fixture
def staff_notification_recipient(db, staff_user):
    return StaffNotificationRecipient.objects.create(active=True, user=staff_user)


@pytest.fixture
def customer_wishlist(customer_user):
    return Wishlist.objects.create(user=customer_user)


@pytest.fixture
def customer_wishlist_item(customer_wishlist, product_with_single_variant):
    product = product_with_single_variant
    assert product.variants.count() == 1
    variant = product.variants.first()
    item = customer_wishlist.add_variant(variant)
    return item


@pytest.fixture
def customer_wishlist_item_with_two_variants(
    customer_wishlist, product_with_two_variants
):
    product = product_with_two_variants
    assert product.variants.count() == 2
    [variant_1, variant_2] = product.variants.all()
    item = customer_wishlist.add_variant(variant_1)
    item.variants.add(variant_2)
    return item


@pytest.fixture
def warehouse(address, shipping_zone):
    warehouse = Warehouse.objects.create(
        address=address,
        name="Example Warehouse",
        slug="example-warehouse",
        email="test@example.com",
    )
    warehouse.shipping_zones.add(shipping_zone)
    warehouse.save()
    return warehouse


@pytest.fixture
def warehouse_JPY(address, shipping_zone_JPY):
    warehouse = Warehouse.objects.create(
        address=address,
        name="Example Warehouse JPY",
        slug="example-warehouse-jpy",
        email="test-jpy@example.com",
    )
    warehouse.shipping_zones.add(shipping_zone_JPY)
    warehouse.save()
    return warehouse


@pytest.fixture
def warehouses(address, address_usa):
    return Warehouse.objects.bulk_create(
        [
            Warehouse(
                address=address.get_copy(),
                name="Warehouse PL",
                slug="warehouse1",
                email="warehouse1@example.com",
            ),
            Warehouse(
                address=address_usa.get_copy(),
                name="Warehouse USA",
                slug="warehouse2",
                email="warehouse2@example.com",
            ),
        ]
    )


@pytest.fixture()
def warehouses_for_cc(address, shipping_zones):
    warehouses = Warehouse.objects.bulk_create(
        [
            Warehouse(
                address=address.get_copy(),
                name="Warehouse1",
                slug="warehouse1",
                email="warehouse1@example.com",
            ),
            Warehouse(
                address=address.get_copy(),
                name="Warehouse2",
                slug="warehouse2",
                email="warehouse2@example.com",
                click_and_collect_option=WarehouseClickAndCollectOption.ALL_WAREHOUSES,
            ),
            Warehouse(
                address=address.get_copy(),
                name="Warehouse3",
                slug="warehouse3",
                email="warehouse3@example.com",
                click_and_collect_option=WarehouseClickAndCollectOption.LOCAL_STOCK,
                is_private=False,
            ),
            Warehouse(
                address=address.get_copy(),
                name="Warehouse4",
                slug="warehouse4",
                email="warehouse4@example.com",
                click_and_collect_option=WarehouseClickAndCollectOption.LOCAL_STOCK,
                is_private=False,
            ),
        ]
    )
    for warehouse in warehouses:
        warehouse.shipping_zones.add(shipping_zones[0])
        warehouse.shipping_zones.add(shipping_zones[1])
        warehouse.save()
    return warehouses


@pytest.fixture
def warehouse_for_cc(address, product_variant_list, shipping_zones):
    warehouse = Warehouse.objects.create(
        address=address.get_copy(),
        name="Local Warehouse",
        slug="local-warehouse",
        email="local@example.com",
        is_private=False,
        click_and_collect_option=WarehouseClickAndCollectOption.LOCAL_STOCK,
    )
    warehouse.shipping_zones.add(shipping_zones[0])
    warehouse.shipping_zones.add(shipping_zones[1])

    Stock.objects.bulk_create(
        [
            Stock(
                warehouse=warehouse, product_variant=product_variant_list[0], quantity=1
            ),
            Stock(
                warehouse=warehouse, product_variant=product_variant_list[1], quantity=2
            ),
            Stock(
                warehouse=warehouse, product_variant=product_variant_list[2], quantity=2
            ),
        ]
    )
    return warehouse


@pytest.fixture(params=["warehouse_for_cc", "shipping_method"])
def delivery_method(request, warehouse_for_cc, shipping_method):
    if request.param == "warehouse":
        return warehouse_for_cc
    if request.param == "shipping_method":
        return shipping_method


@pytest.fixture
def stocks_for_cc(warehouses_for_cc, product_variant_list, product_with_two_variants):
    return Stock.objects.bulk_create(
        [
            Stock(
                warehouse=warehouses_for_cc[0],
                product_variant=product_variant_list[0],
                quantity=5,
            ),
            Stock(
                warehouse=warehouses_for_cc[1],
                product_variant=product_variant_list[0],
                quantity=3,
            ),
            Stock(
                warehouse=warehouses_for_cc[1],
                product_variant=product_variant_list[1],
                quantity=10,
            ),
            Stock(
                warehouse=warehouses_for_cc[1],
                product_variant=product_variant_list[2],
                quantity=10,
            ),
            Stock(
                warehouse=warehouses_for_cc[2],
                product_variant=product_variant_list[0],
                quantity=3,
            ),
            Stock(
                warehouse=warehouses_for_cc[3],
                product_variant=product_variant_list[0],
                quantity=3,
            ),
            Stock(
                warehouse=warehouses_for_cc[3],
                product_variant=product_variant_list[1],
                quantity=3,
            ),
            Stock(
                warehouse=warehouses_for_cc[3],
                product_variant=product_with_two_variants.variants.last(),
                quantity=7,
            ),
            Stock(
                warehouse=warehouses_for_cc[3],
                product_variant=product_variant_list[2],
                quantity=3,
            ),
        ]
    )


@pytest.fixture
def checkout_for_cc(channel_USD, customer_user, product_variant_list):
    return Checkout.objects.create(
        channel=channel_USD,
        billing_address=customer_user.default_billing_address,
        shipping_address=customer_user.default_shipping_address,
        note="Test notes",
        currency="USD",
<<<<<<< HEAD
        price_expiration=timezone.now() + settings.CHECKOUT_PRICES_TTL,
=======
        email=customer_user.email,
>>>>>>> 39a4c12d
    )


@pytest.fixture
def checkout_with_items_for_cc(checkout_for_cc, product_variant_list):
    CheckoutLine.objects.bulk_create(
        [
            CheckoutLine(
                checkout=checkout_for_cc,
                variant=product_variant_list[0],
                quantity=1,
                currency=checkout_for_cc.currency,
            ),
            CheckoutLine(
                checkout=checkout_for_cc,
                variant=product_variant_list[1],
                quantity=1,
                currency=checkout_for_cc.currency,
            ),
            CheckoutLine(
                checkout=checkout_for_cc,
                variant=product_variant_list[2],
                quantity=1,
                currency=checkout_for_cc.currency,
            ),
        ]
    )
    checkout_for_cc.set_country("US", commit=True)

    return checkout_for_cc


@pytest.fixture
def checkout_with_item_for_cc(checkout_for_cc, product_variant_list):
    CheckoutLine.objects.create(
        checkout=checkout_for_cc,
        variant=product_variant_list[0],
        quantity=1,
        currency=checkout_for_cc.currency,
    )
    return checkout_for_cc


@pytest.fixture
def warehouses_with_shipping_zone(warehouses, shipping_zone):
    warehouses[0].shipping_zones.add(shipping_zone)
    warehouses[1].shipping_zones.add(shipping_zone)
    return warehouses


@pytest.fixture
def warehouses_with_different_shipping_zone(warehouses, shipping_zones):
    warehouses[0].shipping_zones.add(shipping_zones[0])
    warehouses[1].shipping_zones.add(shipping_zones[1])
    return warehouses


@pytest.fixture
def warehouse_no_shipping_zone(address):
    warehouse = Warehouse.objects.create(
        address=address,
        name="Warehouse without shipping zone",
        slug="warehouse-no-shipping-zone",
        email="test2@example.com",
    )
    return warehouse


@pytest.fixture
def stock(variant, warehouse):
    return Stock.objects.create(
        product_variant=variant, warehouse=warehouse, quantity=15
    )


@pytest.fixture
def allocation(order_line, stock):
    return Allocation.objects.create(
        order_line=order_line, stock=stock, quantity_allocated=order_line.quantity
    )


@pytest.fixture
def allocations(order_list, stock, channel_USD):
    variant = stock.product_variant
    product = variant.product
    channel_listing = variant.channel_listings.get(channel=channel_USD)
    net = variant.get_price(product, [], channel_USD, channel_listing)
    gross = Money(amount=net.amount * Decimal(1.23), currency=net.currency)
    price = TaxedMoney(net=net, gross=gross)
    lines = OrderLine.objects.bulk_create(
        [
            OrderLine(
                order=order_list[0],
                variant=variant,
                quantity=1,
                product_name=str(variant.product),
                variant_name=str(variant),
                product_sku=variant.sku,
                product_variant_id=variant.get_global_id(),
                is_shipping_required=variant.is_shipping_required(),
                is_gift_card=variant.is_gift_card(),
                unit_price=price,
                total_price=price,
                tax_rate=Decimal("0.23"),
            ),
            OrderLine(
                order=order_list[1],
                variant=variant,
                quantity=2,
                product_name=str(variant.product),
                variant_name=str(variant),
                product_sku=variant.sku,
                product_variant_id=variant.get_global_id(),
                is_shipping_required=variant.is_shipping_required(),
                is_gift_card=variant.is_gift_card(),
                unit_price=price,
                total_price=price,
                tax_rate=Decimal("0.23"),
            ),
            OrderLine(
                order=order_list[2],
                variant=variant,
                quantity=4,
                product_name=str(variant.product),
                variant_name=str(variant),
                product_sku=variant.sku,
                product_variant_id=variant.get_global_id(),
                is_shipping_required=variant.is_shipping_required(),
                is_gift_card=variant.is_gift_card(),
                unit_price=price,
                total_price=price,
                tax_rate=Decimal("0.23"),
            ),
        ]
    )

    for order in order_list:
        order.search_document = prepare_order_search_document_value(order)
    Order.objects.bulk_update(order_list, ["search_document"])

    return Allocation.objects.bulk_create(
        [
            Allocation(
                order_line=lines[0], stock=stock, quantity_allocated=lines[0].quantity
            ),
            Allocation(
                order_line=lines[1], stock=stock, quantity_allocated=lines[1].quantity
            ),
            Allocation(
                order_line=lines[2], stock=stock, quantity_allocated=lines[2].quantity
            ),
        ]
    )


@pytest.fixture
def preorder_allocation(
    order_line, preorder_variant_global_and_channel_threshold, channel_PLN
):
    variant = preorder_variant_global_and_channel_threshold
    product_variant_channel_listing = variant.channel_listings.get(channel=channel_PLN)
    return PreorderAllocation.objects.create(
        order_line=order_line,
        product_variant_channel_listing=product_variant_channel_listing,
        quantity=order_line.quantity,
    )


@pytest.fixture
def app_installation():
    app_installation = AppInstallation.objects.create(
        app_name="External App",
        manifest_url="http://localhost:3000/manifest",
    )
    return app_installation


@pytest.fixture
def user_export_file(staff_user):
    job = ExportFile.objects.create(user=staff_user)
    return job


@pytest.fixture
def app_export_file(app):
    job = ExportFile.objects.create(app=app)
    return job


@pytest.fixture
def export_file_list(staff_user):
    export_file_list = list(
        ExportFile.objects.bulk_create(
            [
                ExportFile(user=staff_user),
                ExportFile(
                    user=staff_user,
                ),
                ExportFile(
                    user=staff_user,
                    status=JobStatus.SUCCESS,
                ),
                ExportFile(user=staff_user, status=JobStatus.SUCCESS),
                ExportFile(
                    user=staff_user,
                    status=JobStatus.FAILED,
                ),
            ]
        )
    )

    updated_date = datetime.datetime(
        2019, 4, 18, tzinfo=timezone.get_current_timezone()
    )
    created_date = datetime.datetime(
        2019, 4, 10, tzinfo=timezone.get_current_timezone()
    )
    new_created_and_updated_dates = [
        (created_date, updated_date),
        (created_date, updated_date + datetime.timedelta(hours=2)),
        (
            created_date + datetime.timedelta(hours=2),
            updated_date - datetime.timedelta(days=2),
        ),
        (created_date - datetime.timedelta(days=2), updated_date),
        (
            created_date - datetime.timedelta(days=5),
            updated_date - datetime.timedelta(days=5),
        ),
    ]
    for counter, export_file in enumerate(export_file_list):
        created, updated = new_created_and_updated_dates[counter]
        export_file.created_at = created
        export_file.updated_at = updated

    ExportFile.objects.bulk_update(export_file_list, ["created_at", "updated_at"])

    return export_file_list


@pytest.fixture
def user_export_event(user_export_file):
    return ExportEvent.objects.create(
        type=ExportEvents.EXPORT_FAILED,
        export_file=user_export_file,
        user=user_export_file.user,
        parameters={"message": "Example error message"},
    )


@pytest.fixture
def app_export_event(app_export_file):
    return ExportEvent.objects.create(
        type=ExportEvents.EXPORT_FAILED,
        export_file=app_export_file,
        app=app_export_file.app,
        parameters={"message": "Example error message"},
    )


@pytest.fixture
def app_manifest():
    return {
        "name": "Sample Saleor App",
        "version": "0.1",
        "about": "Sample Saleor App serving as an example.",
        "dataPrivacy": "",
        "dataPrivacyUrl": "",
        "homepageUrl": "http://172.17.0.1:5000/homepageUrl",
        "supportUrl": "http://172.17.0.1:5000/supportUrl",
        "id": "saleor-complex-sample",
        "permissions": ["MANAGE_PRODUCTS", "MANAGE_USERS"],
        "appUrl": "",
        "configurationUrl": "http://127.0.0.1:5000/configuration/",
        "tokenTargetUrl": "http://127.0.0.1:5000/configuration/install",
    }


@pytest.fixture
def event_payload():
    """Return event payload."""
    return EventPayload.objects.create(payload='{"payload_key": "payload_value"}')


@pytest.fixture
def event_delivery(event_payload, webhook, app):
    """Return event delivery object"""
    return EventDelivery.objects.create(
        event_type=WebhookEventAsyncType.ANY,
        payload=event_payload,
        webhook=webhook,
    )


@pytest.fixture
def event_attempt(event_delivery):
    """Return event delivery attempt object"""
    return EventDeliveryAttempt.objects.create(
        delivery=event_delivery,
        task_id="example_task_id",
        duration=None,
        response="example_response",
        response_headers=None,
        request_headers=None,
    )


@pytest.fixture
def webhook_response():
    return WebhookResponse(
        content="example_content_response",
    )


@pytest.fixture
def check_payment_balance_input():
    return {
        "gatewayId": "mirumee.payments.gateway",
        "channel": "channel_default",
        "method": "givex",
        "card": {
            "cvc": "9891",
            "code": "12345678910",
            "money": {"currency": "GBP", "amount": 100.0},
        },
    }


@pytest.fixture
def delivery_attempts(event_delivery):
    """Return consecutive deliveries attempts ids"""
    with freeze_time("2020-03-18 12:00:00"):
        attempt_1 = EventDeliveryAttempt.objects.create(
            delivery=event_delivery,
            task_id="example_task_id_1",
            duration=None,
            response="example_response",
            response_headers=None,
            request_headers=None,
        )

    with freeze_time("2020-03-18 13:00:00"):
        attempt_2 = EventDeliveryAttempt.objects.create(
            delivery=event_delivery,
            task_id="example_task_id_2",
            duration=None,
            response="example_response",
            response_headers=None,
            request_headers=None,
        )

    with freeze_time("2020-03-18 14:00:00"):
        attempt_3 = EventDeliveryAttempt.objects.create(
            delivery=event_delivery,
            task_id="example_task_id_3",
            duration=None,
            response="example_response",
            response_headers=None,
            request_headers=None,
        )

    attempt_1 = graphene.Node.to_global_id("EventDeliveryAttempt", attempt_1.pk)
    attempt_2 = graphene.Node.to_global_id("EventDeliveryAttempt", attempt_2.pk)
    attempt_3 = graphene.Node.to_global_id("EventDeliveryAttempt", attempt_3.pk)
    webhook_id = graphene.Node.to_global_id("Webhook", event_delivery.webhook.pk)

    return {
        "webhook_id": webhook_id,
        "attempt_1_id": attempt_1,
        "attempt_2_id": attempt_2,
        "attempt_3_id": attempt_3,
    }


@pytest.fixture
def event_deliveries(event_payload, webhook, app):
    """Return consecutive event deliveries ids"""
    delivery_1 = EventDelivery.objects.create(
        event_type=WebhookEventAsyncType.ANY,
        payload=event_payload,
        webhook=webhook,
    )
    delivery_2 = EventDelivery.objects.create(
        event_type=WebhookEventAsyncType.ANY,
        payload=event_payload,
        webhook=webhook,
    )
    delivery_3 = EventDelivery.objects.create(
        event_type=WebhookEventAsyncType.ANY,
        payload=event_payload,
        webhook=webhook,
    )
    webhook_id = graphene.Node.to_global_id("Webhook", webhook.pk)
    delivery_1 = graphene.Node.to_global_id("EventDelivery", delivery_1.pk)
    delivery_2 = graphene.Node.to_global_id("EventDelivery", delivery_2.pk)
    delivery_3 = graphene.Node.to_global_id("EventDelivery", delivery_3.pk)

    return {
        "webhook_id": webhook_id,
        "delivery_1_id": delivery_1,
        "delivery_2_id": delivery_2,
        "delivery_3_id": delivery_3,
    }<|MERGE_RESOLUTION|>--- conflicted
+++ resolved
@@ -287,35 +287,22 @@
 @pytest.fixture
 def checkout(db, channel_USD, settings):
     checkout = Checkout.objects.create(
-<<<<<<< HEAD
         currency=channel_USD.currency_code,
         channel=channel_USD,
         price_expiration=timezone.now() + settings.CHECKOUT_PRICES_TTL,
-=======
-        currency=channel_USD.currency_code, channel=channel_USD, email="user@email.com"
->>>>>>> 39a4c12d
+        email="user@email.com",
     )
     checkout.set_country("US", commit=True)
     return checkout
 
 
 @pytest.fixture
-<<<<<<< HEAD
-def checkout_line(checkout, db, channel_USD, product_with_single_variant):
-    return CheckoutLine.objects.create(
-        checkout=checkout,
-        variant=product_with_single_variant.variants.first(),
-        quantity=1,
-        currency=checkout.currency,
-    )
-=======
 def checkout_JPY(channel_JPY):
     checkout = Checkout.objects.create(
         currency=channel_JPY.currency_code, channel=channel_JPY
     )
     checkout.set_country("JP", commit=True)
     return checkout
->>>>>>> 39a4c12d
 
 
 @pytest.fixture
@@ -5276,11 +5263,8 @@
         shipping_address=customer_user.default_shipping_address,
         note="Test notes",
         currency="USD",
-<<<<<<< HEAD
         price_expiration=timezone.now() + settings.CHECKOUT_PRICES_TTL,
-=======
         email=customer_user.email,
->>>>>>> 39a4c12d
     )
 
 
