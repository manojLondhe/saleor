--- conflicted
+++ resolved
@@ -756,11 +756,8 @@
     has_standard,
     has_digital,
 ):
-<<<<<<< HEAD
     manager = get_plugins_manager()
-=======
     redirect_url = "http://localhost.pl"
->>>>>>> 95ce4b57
     order = fulfilled_order
     order.redirect_url = redirect_url
     assert order.lines.count() == 2
@@ -778,7 +775,6 @@
         line.save()
 
     send_fulfillment_confirmation_to_customer(
-<<<<<<< HEAD
         order=order, fulfillment=fulfillment, user=staff_user, manager=manager
     )
     events = OrderEvent.objects.all()
@@ -786,14 +782,6 @@
     expected_payload = get_default_fulfillment_payload(order, fulfillment)
     mocked_notify.assert_called_once_with(
         "order_fulfillment_confirmation", payload=expected_payload
-=======
-        order=order, fulfillment=fulfillment, user=staff_user,
-    )
-    events = OrderEvent.objects.all()
-
-    mocked_send_fulfillment_confirmation.delay.assert_called_once_with(
-        order.pk, fulfillment.pk, redirect_url
->>>>>>> 95ce4b57
     )
 
     # Ensure the standard fulfillment event was triggered
