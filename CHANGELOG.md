--- conflicted
+++ resolved
@@ -5,11 +5,8 @@
 ## [Unreleased]
 
 - Add our implementation of UUID scalar - #5646 by @koradon
-<<<<<<< HEAD
 - Add AppTokenVerify mutation -  #5716 by @korycins
-=======
 - Fix specific product voucher in draft orders - #5727 by @fowczarek
->>>>>>> 3bc96afa
 
 ## 2.10.1
 
