--- conflicted
+++ resolved
@@ -9,17 +9,8 @@
 from graphql.error import GraphQLError
 from graphql_relay import from_global_id
 
-<<<<<<< HEAD
-from ...attribute import (
-    AttributeEntityType,
-    AttributeInputType,
-    AttributeType,
-    models as attribute_models,
-)
-=======
-from ...attribute import AttributeInputType, AttributeType
+from ...attribute import AttributeEntityType, AttributeInputType, AttributeType
 from ...attribute import models as attribute_models
->>>>>>> 8a9c2ed6
 from ...attribute.utils import associate_attribute_values_to_instance
 from ...core.utils import generate_unique_slug
 from ...page import models as page_models
@@ -400,34 +391,8 @@
     )
 
 
-<<<<<<< HEAD
 class AttributeInputErrors:
     """Define error message and error code for given error.
-=======
-class ProductAttributeInputErrors:
-    ERROR_NO_VALUE_GIVEN = ValidationError(
-        "Attribute expects a value but none were given",
-        code=PageErrorCode.REQUIRED.value,
-    )
-    ERROR_DROPDOWN_GET_MORE_THAN_ONE_VALUE = ValidationError(
-        "Attribute must take only one value",
-        code=PageErrorCode.INVALID.value,
-    )
-    ERROR_BLANK_VALUE = ValidationError(
-        "Attribute values cannot be blank",
-        code=PageErrorCode.REQUIRED.value,
-    )
-
-    # file errors
-    ERROR_NO_FILE_GIVEN = ValidationError(
-        "Attribute file url cannot be blank",
-        code=PageErrorCode.REQUIRED.value,
-    )
-    ERROR_BLANK_FILE_VALUE = ValidationError(
-        "Attribute expects a file url but none were given",
-        code=PageErrorCode.REQUIRED.value,
-    )
->>>>>>> 8a9c2ed6
 
     All used error codes must be specified in PageErrorCode and ProductErrorCode.
     """
@@ -437,7 +402,6 @@
         "Attribute must take only one value",
         "INVALID",
     )
-<<<<<<< HEAD
     ERROR_BLANK_VALUE = (
         "Attribute values cannot be blank",
         "REQUIRED",
@@ -447,21 +411,6 @@
     ERROR_NO_FILE_GIVEN = (
         "Attribute file url cannot be blank",
         "REQUIRED",
-=======
-    ERROR_DROPDOWN_GET_MORE_THAN_ONE_VALUE = ValidationError(
-        "Attribute must take only one value",
-        code=ProductErrorCode.INVALID.value,
-    )
-    ERROR_BLANK_VALUE = ValidationError(
-        "Attribute values cannot be blank",
-        code=ProductErrorCode.REQUIRED.value,
-    )
-
-    # file errors
-    ERROR_NO_FILE_GIVEN = ValidationError(
-        "Attribute file url cannot be blank",
-        code=ProductErrorCode.REQUIRED.value,
->>>>>>> 8a9c2ed6
     )
     ERROR_BLANK_FILE_VALUE = (
         "Attribute expects a file url but none were given",
