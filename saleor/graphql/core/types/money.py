--- conflicted
+++ resolved
@@ -37,17 +37,9 @@
     tax = graphene.Field(Money, description="Amount of taxes.", required=True)
 
     class Meta:
-<<<<<<< HEAD
-        description = dedent(
-            """Represents a monetary value with taxes. In
-        case when taxes were not applied, net and gross values will be equal.
-        """
-        )
-=======
         description = """Represents a monetary value with taxes. In
         case when taxes were not applied, net and gross values will be equal.
         """
->>>>>>> e81494c9
 
 
 class TaxedMoneyRange(graphene.ObjectType):
@@ -63,31 +55,17 @@
     standard_rate = graphene.Float(description="Standard VAT rate in percent.")
     reduced_rates = graphene.List(
         lambda: ReducedRate,
-<<<<<<< HEAD
-        description=dedent(
-            """
-        Country\'s VAT rate exceptions for specific types of goods."""
-        ),
-=======
         description="Country's VAT rate exceptions for specific types of goods.",
->>>>>>> e81494c9
         required=True,
     )
 
     class Meta:
         description = "Represents a VAT rate for a country."
 
-<<<<<<< HEAD
-    def resolve_standard_rate(self, info):
-        return self.data.get("standard_rate")
-
-    def resolve_reduced_rates(self, info):
-=======
     def resolve_standard_rate(self, _info):
         return self.data.get("standard_rate")
 
     def resolve_reduced_rates(self, _info):
->>>>>>> e81494c9
         reduced_rates = self.data.get("reduced_rates", {}) or {}
         return [
             ReducedRate(rate=rate, rate_type=rate_type)
@@ -100,11 +78,4 @@
     rate_type = TaxRateType(description="A type of goods.", required=True)
 
     class Meta:
-<<<<<<< HEAD
-        description = dedent(
-            """
-        Represents a reduced VAT rate for a particular type of goods."""
-        )
-=======
-        description = "Represents a reduced VAT rate for a particular type of goods."
->>>>>>> e81494c9
+        description = "Represents a reduced VAT rate for a particular type of goods."