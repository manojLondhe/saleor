--- conflicted
+++ resolved
@@ -39,11 +39,8 @@
 - Drop support for Django 2.1 and Django 1.11 (previous LTS)
 - Fix variants for juices in example data - #3926 by @michaljelonek
 - Fix logo in docs - #3928 by @michaljelonek
-<<<<<<< HEAD
+- Fix alignment of the cart dropdown on new bootstrap version - #3937 by @NyanKiyoshi
 - Refactor the account avatars path from a relative to absolute - #3938 by @NyanKiyoshi
-=======
-- Fix alignment of the cart dropdown on new bootstrap version - #3937 by @NyanKiyoshi
->>>>>>> 132d3bdb
 
 
 ## 2.4.0
