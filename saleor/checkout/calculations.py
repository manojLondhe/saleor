from decimal import Decimal
from typing import TYPE_CHECKING, Iterable, Optional, Tuple

from django.conf import settings
from django.utils import timezone
from prices import Money, TaxedMoney

from ..core.prices import quantize_price
from ..core.taxes import TaxData, zero_taxed_money
from ..discount import DiscountInfo
from .models import Checkout

if TYPE_CHECKING:

    from ..account.models import Address
    from ..plugins.manager import PluginsManager
    from .fetch import CheckoutInfo, CheckoutLineInfo


def checkout_shipping_price(
    *,
    manager: "PluginsManager",
    checkout_info: "CheckoutInfo",
    lines: Iterable["CheckoutLineInfo"],
    address: Optional["Address"],
    discounts: Optional[Iterable[DiscountInfo]] = None,
) -> "TaxedMoney":
    """Return checkout shipping price.

    It takes in account all plugins.
    """
    checkout_info, _ = fetch_checkout_prices_if_expired(
        checkout_info,
        manager=manager,
        lines=lines,
        address=address,
        discounts=discounts,
    )
<<<<<<< HEAD
    return checkout_info.shipping_price
=======
    return checkout_info.checkout.shipping_price


def checkout_shipping_tax_rate(
    *,
    manager: "PluginsManager",
    checkout_info: "CheckoutInfo",
    lines: Iterable["CheckoutLineInfo"],
    address: Optional["Address"],
    discounts: Optional[Iterable[DiscountInfo]] = None,
) -> Decimal:
    """Return checkout shipping tax rate.

    It takes in account all plugins.
    """
    checkout_info, _ = fetch_checkout_prices_if_expired(
        checkout_info,
        manager=manager,
        lines=lines,
        address=address,
        discounts=discounts,
    )
    return checkout_info.checkout.shipping_tax_rate
>>>>>>> 7835a296


def checkout_subtotal(
    *,
    manager: "PluginsManager",
    checkout_info: "CheckoutInfo",
    lines: Iterable["CheckoutLineInfo"],
    address: Optional["Address"],
    discounts: Optional[Iterable[DiscountInfo]] = None,
) -> "TaxedMoney":
    """Return the total cost of all the checkout lines, taxes included.

    It takes in account all plugins.
    """
    checkout_info, _ = fetch_checkout_prices_if_expired(
        checkout_info,
        manager=manager,
        lines=lines,
        address=address,
        discounts=discounts,
    )
<<<<<<< HEAD
    return checkout_info.subtotal
=======
    return checkout_info.checkout.subtotal
>>>>>>> 7835a296


def calculate_checkout_total_with_gift_cards(
    manager: "PluginsManager",
    checkout_info: "CheckoutInfo",
    lines: Iterable["CheckoutLineInfo"],
    address: Optional["Address"],
    discounts: Optional[Iterable[DiscountInfo]] = None,
) -> "TaxedMoney":
    total = (
        checkout_total(
            manager=manager,
            checkout_info=checkout_info,
            lines=lines,
            address=address,
            discounts=discounts,
        )
        - checkout_info.checkout.get_total_gift_cards_balance()
    )

    return max(total, zero_taxed_money(total.currency))


def checkout_total(
    *,
    manager: "PluginsManager",
    checkout_info: "CheckoutInfo",
    lines: Iterable["CheckoutLineInfo"],
    address: Optional["Address"],
    discounts: Optional[Iterable[DiscountInfo]] = None,
) -> "TaxedMoney":
    """Return the total cost of the checkout.

    Total is a cost of all lines and shipping fees, minus checkout discounts,
    taxes included.

    It takes in account all plugins.
    """
    checkout_info, _ = fetch_checkout_prices_if_expired(
        checkout_info,
        manager=manager,
        lines=lines,
        address=address,
        discounts=discounts,
    )
<<<<<<< HEAD
    return checkout_info.total
=======
    return checkout_info.checkout.total
>>>>>>> 7835a296


def _find_checkout_line_info(
    lines: Iterable["CheckoutLineInfo"],
    checkout_line_info: "CheckoutLineInfo",
) -> "CheckoutLineInfo":
    """Return checkout line info from lines parameter.

    The return value represents the updated version of checkout_line_info parameter.
    """
    return next(
        line_info
        for line_info in lines
        if line_info.line.pk == checkout_line_info.line.pk
    )


def checkout_line_total(
    *,
    manager: "PluginsManager",
    checkout_info: "CheckoutInfo",
    lines: Iterable["CheckoutLineInfo"],
    checkout_line_info: "CheckoutLineInfo",
    discounts: Iterable[DiscountInfo],
) -> "TaxedMoney":
    """Return the total price of provided line, taxes included.

    It takes in account all plugins.
    """
    address = checkout_info.shipping_address or checkout_info.billing_address
    _, lines = fetch_checkout_prices_if_expired(
        checkout_info,
        manager=manager,
        lines=lines,
        address=address,
        discounts=discounts,
    )
    checkout_line_info = _find_checkout_line_info(lines, checkout_line_info)
    return checkout_line_info.line.total_price


def checkout_line_unit_price(
    *,
    manager: "PluginsManager",
    checkout_info: "CheckoutInfo",
    lines: Iterable["CheckoutLineInfo"],
    checkout_line_info: "CheckoutLineInfo",
    discounts: Iterable[DiscountInfo],
) -> "TaxedMoney":
    """Return the unit price of provided line, taxes included.

    It takes in account all plugins.
    """
    address = checkout_info.shipping_address or checkout_info.billing_address
    _, lines = fetch_checkout_prices_if_expired(
        checkout_info,
        manager=manager,
        lines=lines,
        address=address,
        discounts=discounts,
    )
    checkout_line_info = _find_checkout_line_info(lines, checkout_line_info)
    return checkout_line_info.line.unit_price
<<<<<<< HEAD
=======


def checkout_line_tax_rate(
    *,
    manager: "PluginsManager",
    checkout_info: "CheckoutInfo",
    lines: Iterable["CheckoutLineInfo"],
    checkout_line_info: "CheckoutLineInfo",
    discounts: Iterable[DiscountInfo],
) -> Decimal:
    """Return the tax rate of provided line.

    It takes in account all plugins.
    """
    address = checkout_info.shipping_address or checkout_info.billing_address
    _, lines = fetch_checkout_prices_if_expired(
        checkout_info,
        manager=manager,
        lines=lines,
        address=address,
        discounts=discounts,
    )
    checkout_line_info = _find_checkout_line_info(lines, checkout_line_info)
    return checkout_line_info.line.tax_rate
>>>>>>> 7835a296


def force_taxes_recalculation(
    checkout_info: "CheckoutInfo",
    manager: "PluginsManager",
    lines: Iterable["CheckoutLineInfo"],
    address: Optional["Address"] = None,
    discounts: Optional[Iterable["DiscountInfo"]] = None,
) -> None:
    """Fetch checkout prices with taxes.

    Prices will be updated without taking into consideration price_expiration.
    """
    fetch_checkout_prices_if_expired(
        checkout_info, manager, lines, address, discounts, force_update=True
    )


def fetch_checkout_prices_if_expired(
    checkout_info: "CheckoutInfo",
    manager: "PluginsManager",
    lines: Iterable["CheckoutLineInfo"],
    address: Optional["Address"] = None,
    discounts: Optional[Iterable["DiscountInfo"]] = None,
    force_update: bool = False,
<<<<<<< HEAD
) -> Tuple["Checkout", Iterable["CheckoutLineInfo"]]:
=======
) -> Tuple["CheckoutInfo", Iterable["CheckoutLineInfo"]]:
>>>>>>> 7835a296
    """Fetch checkout prices with taxes.

    First calculate and apply all checkout prices with taxes separately,
    then apply tax data as well if we receive one.

    Prices can be updated only if force_update == True, or if time elapsed from the
    last price update is greater than settings.CHECKOUT_PRICES_TTL.
    """
    checkout = checkout_info.checkout

    if not force_update and checkout.price_expiration < timezone.now():
<<<<<<< HEAD
        return checkout, lines
=======
        return checkout_info, lines
>>>>>>> 7835a296

    _apply_tax_data_from_plugins(
        checkout, manager, checkout_info, lines, address, discounts
    )

    tax_data = manager.get_taxes_for_checkout(checkout)

    if tax_data:
        _apply_tax_data(checkout, lines, tax_data)

    checkout.price_expiration = timezone.now() + settings.CHECKOUT_PRICES_TTL
    checkout.save(
        update_fields=[
            "total_net_amount",
            "total_gross_amount",
            "subtotal_net_amount",
            "subtotal_gross_amount",
            "shipping_price_net_amount",
            "shipping_price_gross_amount",
            "shipping_tax_rate",
            "price_expiration",
        ]
    )

    checkout.lines.bulk_update(
        [line_info.line for line_info in lines],
        [
            "unit_price_net_amount",
            "unit_price_gross_amount",
            "total_price_net_amount",
            "total_price_gross_amount",
            "tax_rate",
        ],
    )

<<<<<<< HEAD
    return checkout, lines
=======
    return checkout_info, lines
>>>>>>> 7835a296


def _apply_tax_data(
    checkout: "Checkout", lines: Iterable["CheckoutLineInfo"], tax_data: TaxData
) -> None:
    def create_quantized_taxed_money(net: Decimal, gross: Decimal) -> TaxedMoney:
        currency = checkout.currency
        return quantize_price(
            TaxedMoney(net=Money(net, currency), gross=Money(gross, currency)), currency
        )

    checkout.total = create_quantized_taxed_money(
        net=tax_data.total_net_amount,
        gross=tax_data.total_gross_amount,
    )
    checkout.subtotal = create_quantized_taxed_money(
        net=tax_data.subtotal_net_amount, gross=tax_data.subtotal_gross_amount
    )
    checkout.shipping_price = create_quantized_taxed_money(
        net=tax_data.shipping_price_net_amount,
        gross=tax_data.shipping_price_gross_amount,
    )
    checkout.shipping_tax_rate = tax_data.shipping_tax_rate

    tax_lines_data = {
        tax_line_data.id: tax_line_data for tax_line_data in tax_data.lines
    }
    zipped_checkout_and_tax_lines = (
        (line_info, tax_lines_data[line_info.line.id]) for line_info in lines
    )

    for (line_info, tax_line_data) in zipped_checkout_and_tax_lines:
        line = line_info.line

        line.unit_price = create_quantized_taxed_money(
            net=tax_line_data.unit_net_amount, gross=tax_line_data.unit_gross_amount
        )
        line.total_price = create_quantized_taxed_money(
            net=tax_line_data.total_net_amount, gross=tax_line_data.total_gross_amount
        )
        line.tax_rate = tax_line_data.tax_rate


def _apply_tax_data_from_plugins(
    checkout: "Checkout",
    manager: "PluginsManager",
    checkout_info: "CheckoutInfo",
    lines: Iterable["CheckoutLineInfo"],
    address: Optional["Address"],
    discounts: Optional[Iterable[DiscountInfo]] = None,
) -> None:
    if not discounts:
        discounts = []

    for line_info in lines:
        line = line_info.line
        line.total_price = manager.calculate_checkout_line_total(
            checkout_info,
            lines,
            line_info,
            address,
            discounts,
        )
        line.unit_price = manager.calculate_checkout_line_unit_price(
            line.total_price,
            line.quantity,
            checkout_info,
            lines,
            line_info,
            address,
            discounts,
        )
        line.tax_rate = manager.get_checkout_line_tax_rate(
            checkout_info,
            lines,
            line_info,
            address,
            discounts,
            line.unit_price,
        )

    checkout.shipping_price = manager.calculate_checkout_shipping(
        checkout_info, lines, address, discounts
    )
    checkout.shipping_tax_rate = manager.get_checkout_shipping_tax_rate(
        checkout_info, lines, address, discounts, checkout.shipping_price
    )
    checkout.subtotal = manager.calculate_checkout_subtotal(
        checkout_info, lines, address, discounts
    )
    checkout.total = manager.calculate_checkout_total(
        checkout_info, lines, address, discounts
    )<|MERGE_RESOLUTION|>--- conflicted
+++ resolved
@@ -36,9 +36,6 @@
         address=address,
         discounts=discounts,
     )
-<<<<<<< HEAD
-    return checkout_info.shipping_price
-=======
     return checkout_info.checkout.shipping_price
 
 
@@ -62,7 +59,6 @@
         discounts=discounts,
     )
     return checkout_info.checkout.shipping_tax_rate
->>>>>>> 7835a296
 
 
 def checkout_subtotal(
@@ -84,11 +80,7 @@
         address=address,
         discounts=discounts,
     )
-<<<<<<< HEAD
-    return checkout_info.subtotal
-=======
     return checkout_info.checkout.subtotal
->>>>>>> 7835a296
 
 
 def calculate_checkout_total_with_gift_cards(
@@ -134,11 +126,7 @@
         address=address,
         discounts=discounts,
     )
-<<<<<<< HEAD
-    return checkout_info.total
-=======
     return checkout_info.checkout.total
->>>>>>> 7835a296
 
 
 def _find_checkout_line_info(
@@ -202,8 +190,6 @@
     )
     checkout_line_info = _find_checkout_line_info(lines, checkout_line_info)
     return checkout_line_info.line.unit_price
-<<<<<<< HEAD
-=======
 
 
 def checkout_line_tax_rate(
@@ -228,7 +214,6 @@
     )
     checkout_line_info = _find_checkout_line_info(lines, checkout_line_info)
     return checkout_line_info.line.tax_rate
->>>>>>> 7835a296
 
 
 def force_taxes_recalculation(
@@ -254,11 +239,7 @@
     address: Optional["Address"] = None,
     discounts: Optional[Iterable["DiscountInfo"]] = None,
     force_update: bool = False,
-<<<<<<< HEAD
-) -> Tuple["Checkout", Iterable["CheckoutLineInfo"]]:
-=======
 ) -> Tuple["CheckoutInfo", Iterable["CheckoutLineInfo"]]:
->>>>>>> 7835a296
     """Fetch checkout prices with taxes.
 
     First calculate and apply all checkout prices with taxes separately,
@@ -270,11 +251,7 @@
     checkout = checkout_info.checkout
 
     if not force_update and checkout.price_expiration < timezone.now():
-<<<<<<< HEAD
-        return checkout, lines
-=======
         return checkout_info, lines
->>>>>>> 7835a296
 
     _apply_tax_data_from_plugins(
         checkout, manager, checkout_info, lines, address, discounts
@@ -310,11 +287,7 @@
         ],
     )
 
-<<<<<<< HEAD
-    return checkout, lines
-=======
     return checkout_info, lines
->>>>>>> 7835a296
 
 
 def _apply_tax_data(
