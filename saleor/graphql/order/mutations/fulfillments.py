--- conflicted
+++ resolved
@@ -582,23 +582,24 @@
                 include_shipping_costs = payment_data.get("include_shipping_costs")
                 amount = payment_data.get("amount")
 
-                data = {
-                    "payment": payment,
-                    "amount": amount or Decimal("0"),
-                    "include_shipping_costs": include_shipping_costs,
-                }
-                payments.append(data)
+                payments.append(
+                    OrderPaymentAction(
+                        payment,
+                        amount or Decimal("0"),
+                        include_shipping_costs=include_shipping_costs,
+                    )
+                )
 
         else:
             cls._check_order_has_single_payment(order)
             payment = order.payments.first()
             payments = [
-                {
-                    "payment": payment,
-                    "amount": amount_to_refund or Decimal("0"),
-                    "include_shipping_costs": include_shipping_costs,
-                    "is_deprecated_way": True,
-                }
+                OrderPaymentAction(
+                    payment,
+                    amount_to_refund or Decimal("0"),
+                    include_shipping_costs,
+                    from_deprecated_request=True,
+                )
             ]
 
         return payments
@@ -804,51 +805,6 @@
             )
 
     @classmethod
-    def _get_payments_to_refund(
-        cls, info, order, payments_to_refund, amount_to_refund, include_shipping_costs
-    ):
-        if payments_to_refund:
-            cls._check_shipping_costs(payments_to_refund)
-            payments = []
-            payments_data = {}
-
-            for item in payments_to_refund:
-                data = {
-                    "amount": item.get("amount", Decimal("0")),
-                    "include_shipping_costs": item.get("include_shipping_costs"),
-                }
-                payment_pk = int(
-                    cls.get_global_id_or_error(item["payment_id"], "Payment")
-                )
-
-                payments_data.update({payment_pk: data})
-
-            cls._check_payments_belong_to_order(order, payments_data.keys())
-            payment_objects = Payment.objects.filter(pk__in=payments_data.keys())
-
-            for payment in payment_objects:
-                payment_data = payments_data.get(payment.id)
-                include_shipping_costs = payment_data.get("include_shipping_costs")
-                amount = payment_data.get("amount")
-                payments.append(
-                    OrderPaymentAction(payment, amount, include_shipping_costs)
-                )
-
-        else:
-            cls._check_order_has_single_payment(order)
-            payment = order.payments.first()
-            payments = [
-                OrderPaymentAction(
-                    payment,
-                    amount_to_refund or Decimal("0"),
-                    include_shipping_costs,
-                    from_deprecated_request=True,
-                )
-            ]
-
-        return payments
-
-    @classmethod
     def clean_input(cls, info, order_id, input):
         cleaned_input = {}
         payments_to_refund = input.get("payments_to_refund")
@@ -1019,12 +975,8 @@
     @classmethod
     def clean_input(cls, info, order_id, input):
         cleaned_input = {}
-<<<<<<< HEAD
         payments_to_refund = input.get("payments_to_refund")
         amount_to_refund = input.get("amount_to_refund")
-=======
-        amount_to_refund = input.get("amount_to_refund", Decimal("0"))
->>>>>>> 3f9e8679
         include_shipping_costs = input["include_shipping_costs"]
         refund = input["refund"]
 
@@ -1037,10 +989,8 @@
         )
         if refund:
             for item in payments:
-                cls.clean_order_payment(item["payment"], cleaned_input)
-                cls.clean_amount_to_refund(
-                    item["amount"], item["payment"], cleaned_input
-                )
+                cls.clean_order_payment(item.payment, cleaned_input)
+                cls.clean_amount_to_refund(item.amount, item.payment, cleaned_input)
 
         cleaned_input.update(
             {
