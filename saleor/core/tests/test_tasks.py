from unittest.mock import patch

import pytest
from django.core.files.storage import default_storage

from ...product.models import ProductMedia
from ..tasks import delete_from_storage_task, delete_product_media_task


def test_delete_from_storage_task(product_with_image, media_root):
    # given
    path = product_with_image.media.first().image.path
    assert default_storage.exists(path)

    # when
    delete_from_storage_task(path)

    # then
    assert not default_storage.exists(path)


def test_delete_from_storage_task_file_that_not_exists(media_root):
    """Ensure method not fail when trying to remove not existing file."""
    # given
    path = "random/test-path"
    assert not default_storage.exists(path)

    # when
    delete_from_storage_task(path)


@patch("saleor.core.tasks.delete_versatile_image")
def test_delete_product_media_task_product_media_not_to_remove(
    delete_versatile_img_mock, product_with_image
):
    # given
    media = product_with_image.media.first()
<<<<<<< HEAD
=======

>>>>>>> 6fbc00c7
    # when
    delete_product_media_task(media.pk)

    # then
    delete_versatile_img_mock.assert_not_called()
    media.refresh_from_db()
    ProductMedia.objects.filter(product=product_with_image).exists()


@patch("saleor.core.tasks.delete_versatile_image")
def test_delete_product_media_task_product_media_to_remove(
    delete_versatile_img_mock, product_with_image
):
    # given
    media = product_with_image.media.first()
    media.to_remove = True
    media.save(update_fields=["to_remove"])
    # when
    delete_product_media_task(media.pk)

    # then
    delete_versatile_img_mock.assert_called_once_with(media.image)
    with pytest.raises(media._meta.model.DoesNotExist):
        media.refresh_from_db()<|MERGE_RESOLUTION|>--- conflicted
+++ resolved
@@ -35,10 +35,7 @@
 ):
     # given
     media = product_with_image.media.first()
-<<<<<<< HEAD
-=======
 
->>>>>>> 6fbc00c7
     # when
     delete_product_media_task(media.pk)
 
