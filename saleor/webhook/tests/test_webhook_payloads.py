--- conflicted
+++ resolved
@@ -59,31 +59,31 @@
     return json.loads(json.dumps(date, cls=DjangoJSONEncoder))
 
 
-<<<<<<< HEAD
+# <<<<<<< HEAD
 @pytest.fixture
 def order_for_payload(fulfilled_order):
-=======
-def sort_by_id(dicts):
-    return sorted(dicts, key=lambda d: d["id"])
-
-
-@freeze_time()
-@mock.patch("saleor.webhook.payloads.generate_order_lines_payload")
-@mock.patch("saleor.webhook.payloads.generate_fulfillment_lines_payload")
-def test_generate_order_payload(
-    mocked_fulfillment_lines,
-    mocked_order_lines,
-    fulfilled_order,
-    payment_txn_captured,
-    customer_user,
-):
-    # given
-    fulfillment_lines = '"fulfillment_lines"'
-    mocked_fulfillment_lines.return_value = fulfillment_lines
-    order_lines = '"order_lines"'
-    mocked_order_lines.return_value = order_lines
-
->>>>>>> be753a43
+    # =======
+    # def sort_by_id(dicts):
+    #     return sorted(dicts, key=lambda d: d["id"])
+    #
+    #
+    # @freeze_time()
+    # @mock.patch("saleor.webhook.payloads.generate_order_lines_payload")
+    # @mock.patch("saleor.webhook.payloads.generate_fulfillment_lines_payload")
+    # def test_generate_order_payload(
+    #     mocked_fulfillment_lines,
+    #     mocked_order_lines,
+    #     fulfilled_order,
+    #     payment_txn_captured,
+    #     customer_user,
+    # ):
+    #     # given
+    #     fulfillment_lines = '"fulfillment_lines"'
+    #     mocked_fulfillment_lines.return_value = fulfillment_lines
+    #     order_lines = '"order_lines"'
+    #     mocked_order_lines.return_value = order_lines
+    #
+    # >>>>>>> main
     order = fulfilled_order
 
     new_order = Order.objects.create(
@@ -120,7 +120,7 @@
     return sorted(dicts, key=lambda d: d["id"])
 
 
-<<<<<<< HEAD
+# <<<<<<< HEAD
 @pytest.fixture
 def payment_for_payload(payment_txn_captured):
     payment_txn_captured.psp_reference = "123"
@@ -155,18 +155,10 @@
     fulfillment = order.fulfillments.first()
     discount_1, discount_2 = list(order.discounts.all())
 
-    payload = json.loads(
-        generate_order_payload(
-            order,
-            customer_user,
-        )
-    )[0]
-=======
     # when
     payload = json.loads(generate_order_payload(order, customer_user))[0]
 
     # then
->>>>>>> be753a43
     currency = order.currency
 
     assert payload == {
@@ -368,6 +360,7 @@
         "shipping_method_name": order.shipping_method_name,
         "collection_point_name": None,
         "weight": f"{order.weight.value}:{order.weight.unit}",
+        "language_code": order.language_code,
         "metadata": order.metadata,
         "private_metadata": order.private_metadata,
         "channel": {
@@ -508,7 +501,7 @@
 
 
 @freeze_time()
-@mock.patch("saleor.webhook.payloads.generate_order_lines_payload")
+@mock.patch("saleor.webhook.payloads._generate_order_lines_payload_with_taxes")
 @mock.patch("saleor.webhook.payloads.generate_fulfillment_lines_payload")
 def test_generate_order_payload_no_user_email_but_user_set(
     mocked_fulfillment_lines,
@@ -1466,6 +1459,7 @@
             quantize_price(checkout.discount_amount, checkout.currency)
         ),
         "discount_name": checkout.discount_name,
+        "language_code": checkout.language_code,
         "private_metadata": checkout.private_metadata,
         "metadata": checkout.metadata,
         "channel": {
