import json
import logging
from dataclasses import dataclass
from enum import Enum
from json import JSONDecodeError
<<<<<<< HEAD
from typing import TYPE_CHECKING, Any, Callable, Dict, Optional, Tuple, Type, TypeVar
=======
from typing import TYPE_CHECKING, Any, Callable, Dict, List, Optional, Tuple, Type
>>>>>>> be753a43
from urllib.parse import urlparse, urlunparse

import boto3
import requests
from botocore.exceptions import ClientError
from celery.exceptions import MaxRetriesExceededError
from celery.utils.log import get_task_logger
from google.cloud import pubsub_v1
from requests.exceptions import RequestException

from ...celeryconf import app
from ...core import EventDeliveryStatus
from ...core.models import EventDelivery, EventPayload
from ...core.tracing import webhooks_opentracing_trace
from ...graphql.webhook.subscription_payload import (
    generate_payload_from_subscription,
    initialize_context,
)
from ...payment import PaymentError
from ...settings import WEBHOOK_SYNC_TIMEOUT, WEBHOOK_TIMEOUT
from ...site.models import Site
from ...webhook.event_types import (
    SUBSCRIBABLE_EVENTS,
    WebhookEventAsyncType,
    WebhookEventSyncType,
)
from ...webhook.models import Webhook
from ...webhook.payloads import generate_meta, generate_requestor
from . import signature_for_payload
from .utils import (
    attempt_update,
    catch_duration_time,
    clear_successful_delivery,
    create_attempt,
    create_event_delivery_list_for_webhooks,
    delivery_update,
)

if TYPE_CHECKING:
    from ...app.models import App

logger = logging.getLogger(__name__)
task_logger = get_task_logger(__name__)


class WebhookSchemes(str, Enum):
    HTTP = "http"
    HTTPS = "https"
    AWS_SQS = "awssqs"
    GOOGLE_CLOUD_PUBSUB = "gcpubsub"


@dataclass
class WebhookResponse:
    content: str
    request_headers: Optional[Dict] = None
    response_headers: Optional[Dict] = None
    response_status_code: Optional[int] = None
    status: str = EventDeliveryStatus.SUCCESS
    duration: float = 0.0


def _get_webhooks_for_event(event_type, webhooks=None):
    """Get active webhooks from the database for an event."""
    permissions = {}
    required_permission = WebhookEventAsyncType.PERMISSIONS.get(
        event_type, WebhookEventSyncType.PERMISSIONS.get(event_type)
    )
    if required_permission:
        app_label, codename = required_permission.value.split(".")
        permissions["app__permissions__content_type__app_label"] = app_label
        permissions["app__permissions__codename"] = codename

    if webhooks is None:
        webhooks = Webhook.objects.all()

    webhooks = webhooks.order_by("app_id", "pk").filter(
        is_active=True,
        app__is_active=True,
        events__event_type__in=[event_type, WebhookEventAsyncType.ANY],
        **permissions,
    )
    webhooks = webhooks.select_related("app").prefetch_related(
        "app__permissions__content_type"
    )
    return webhooks


def create_deliveries_for_subscriptions(
    event_type, subscribable_object, webhooks, meta=None
) -> List[EventDelivery]:
    """Create webhook payload based on subscription query.

    It uses a defined subscription query, defined for webhook to explicitly determine
    what fields should be included in the payload.

    :param event_type: event type which should be triggered.
    :param subscribable_object: subscribable object to process via subscription query.
    :return: List of event deliveries to send via webhook tasks.
    """
    if event_type not in SUBSCRIBABLE_EVENTS:
        logger.info(
            "Skipping subscription webhook. Event %s is not subscribable.", event_type
        )
        return []

    context = initialize_context()
    event_payloads = []
    event_deliveries = []
    for webhook in webhooks:
        data = generate_payload_from_subscription(
            event_type=event_type,
            subscribable_object=subscribable_object,
            subscription_query=webhook.subscription_query,
            context=context,
            app=webhook.app,
        )
        if not data:
            logger.warning(
                "No payload was generated with subscription for event: %s" % event_type
            )
            continue

        event_payload = EventPayload(payload=json.dumps([{**data, "meta": meta}]))
        event_payloads.append(event_payload)
        event_deliveries.append(
            EventDelivery(
                status=EventDeliveryStatus.PENDING,
                event_type=event_type,
                payload=event_payload,
                webhook=webhook,
            )
        )

    EventPayload.objects.bulk_create(event_payloads)
    return EventDelivery.objects.bulk_create(event_deliveries)


def trigger_webhooks_async(
    data, event_type, webhooks, subscribable_object=None, requestor=None
):
    """Trigger async webhooks - both regular and subscription.

    :param data: used as payload in regular webhooks.
    :param event_type: used in both webhook types as event type.
    :param webhooks: used in both webhook types, queryset of async webhooks.
    :param subscribable_object: subscribable object used in subscription webhooks.
    :param requestor: used in subscription webhooks to generate meta data for payload.
    """
    regular_webhooks, subscription_webhooks = group_webhooks_by_subscription(webhooks)
    deliveries = []
    if regular_webhooks:
        payload = EventPayload.objects.create(payload=data)
        deliveries.extend(
            create_event_delivery_list_for_webhooks(
                webhooks=webhooks,
                event_payload=payload,
                event_type=event_type,
            )
        )
    if subscription_webhooks:
        meta = {}
        if requestor:
            meta = generate_meta(requestor_data=generate_requestor(requestor))
        deliveries.extend(
            create_deliveries_for_subscriptions(
                event_type=event_type,
                subscribable_object=subscribable_object,
                webhooks=subscription_webhooks,
                meta=meta,
            )
        )

    for delivery in deliveries:
        send_webhook_request_async.delay(delivery.id)


def group_webhooks_by_subscription(webhooks):
    subscription = [webhook for webhook in webhooks if webhook.subscription_query]
    regular = [webhook for webhook in webhooks if not webhook.subscription_query]

    return regular, subscription


def trigger_webhook_sync(
    event_type: str, data: str, app: "App", timeout=None
) -> Optional[Dict[Any, Any]]:
    """Send a synchronous webhook request."""
    webhooks = _get_webhooks_for_event(event_type, app.webhooks.all())
    webhook = webhooks.first()
    event_payload = EventPayload.objects.create(payload=data)
    delivery = EventDelivery.objects.create(
        status=EventDeliveryStatus.PENDING,
        event_type=event_type,
        payload=event_payload,
        webhook=webhook,
    )
    if not webhooks:
        raise PaymentError(f"No payment webhook found for event: {event_type}.")

    kwargs = {}
    if timeout:
        kwargs = {"timeout": timeout}
    return send_webhook_request_sync(app.name, delivery, **kwargs)


R = TypeVar("R")


def trigger_all_webhooks_sync(
    event_type: str,
    generate_payload: Callable,
    parse_response: Callable[[Any], Optional[R]],
) -> Optional[R]:
    """Send all synchronous webhook request for given event type.

    Requests are send sequentially.
    If the current webhook does not return expected response,
    the next one is send.
    If no webhook responds with expected response,
    this function returns None.
    """
    webhooks = _get_webhooks_for_event(event_type)
    event_payload = None
    if webhooks:
        event_payload = EventPayload.objects.create(payload=generate_payload())
    for webhook in webhooks:
        delivery = EventDelivery.objects.create(
            status=EventDeliveryStatus.PENDING,
            event_type=event_type,
            payload=event_payload,
            webhook=webhook,
        )
        response_data = send_webhook_request_sync(webhook.app.name, delivery)
        parsed_response = parse_response(response_data)
        if parsed_response:
            return parsed_response
    return None


def send_webhook_using_http(
    target_url, message, domain, signature, event_type, timeout=WEBHOOK_TIMEOUT
):
    """Send a webhook request using http / https protocol.

    :param target_url: Target URL request will be sent to.
    :param message: Payload that will be used.
    :param domain: Current site domain.
    :param signature: Webhook secret key checksum.
    :param event_type: Webhook event type.
    :param timeout: Request timeout.

    :return: WebhookResponse object.
    """
    headers = {
        "Content-Type": "application/json",
        # X- headers will be deprecated in Saleor 4.0, proper headers are without X-
        "X-Saleor-Event": event_type,
        "X-Saleor-Domain": domain,
        "X-Saleor-Signature": signature,
        "Saleor-Event": event_type,
        "Saleor-Domain": domain,
        "Saleor-Signature": signature,
    }

    response = requests.post(target_url, data=message, headers=headers, timeout=timeout)
    return WebhookResponse(
        content=response.text,
        request_headers=headers,
        response_headers=dict(response.headers),
        response_status_code=response.status_code,
        duration=response.elapsed.total_seconds(),
        status=(
            EventDeliveryStatus.SUCCESS if response.ok else EventDeliveryStatus.FAILED
        ),
    )


def send_webhook_using_aws_sqs(target_url, message, domain, signature, event_type):
    parts = urlparse(target_url)
    region = "us-east-1"
    hostname_parts = parts.hostname.split(".")
    if len(hostname_parts) == 4 and hostname_parts[0] == "sqs":
        region = hostname_parts[1]
    client = boto3.client(
        "sqs",
        region_name=region,
        aws_access_key_id=parts.username,
        aws_secret_access_key=parts.password,
    )
    queue_url = urlunparse(
        ("https", parts.hostname, parts.path, parts.params, parts.query, parts.fragment)
    )
    is_fifo = parts.path.endswith(".fifo")

    msg_attributes = {
        "SaleorDomain": {"DataType": "String", "StringValue": domain},
        "EventType": {"DataType": "String", "StringValue": event_type},
    }
    if signature:
        msg_attributes["Signature"] = {"DataType": "String", "StringValue": signature}

    message_kwargs = {
        "QueueUrl": queue_url,
        "MessageAttributes": msg_attributes,
        "MessageBody": message.decode("utf-8"),
    }
    if is_fifo:
        message_kwargs["MessageGroupId"] = domain
    with catch_duration_time() as duration:
        response = client.send_message(**message_kwargs)
        return WebhookResponse(content=response, duration=duration())


def send_webhook_using_google_cloud_pubsub(
    target_url, message, domain, signature, event_type
):
    parts = urlparse(target_url)
    client = pubsub_v1.PublisherClient()
    topic_name = parts.path[1:]  # drop the leading slash
    with catch_duration_time() as duration:
        future = client.publish(
            topic_name,
            message,
            saleorDomain=domain,
            eventType=event_type,
            signature=signature,
        )
        response_duration = duration()
        response = future.result()
        return WebhookResponse(content=response, duration=response_duration)


def send_webhook_using_scheme_method(
    target_url, domain, secret, event_type, data
) -> WebhookResponse:
    parts = urlparse(target_url)
    message = data.encode("utf-8")
    signature = signature_for_payload(message, secret)
    scheme_matrix: Dict[
        WebhookSchemes, Tuple[Callable, Tuple[Type[Exception], ...]]
    ] = {
        WebhookSchemes.HTTP: (send_webhook_using_http, (RequestException,)),
        WebhookSchemes.HTTPS: (send_webhook_using_http, (RequestException,)),
        WebhookSchemes.AWS_SQS: (send_webhook_using_aws_sqs, (ClientError,)),
        WebhookSchemes.GOOGLE_CLOUD_PUBSUB: (
            send_webhook_using_google_cloud_pubsub,
            (pubsub_v1.publisher.exceptions.MessageTooLargeError, RuntimeError),
        ),
    }
    if method := scheme_matrix.get(parts.scheme.lower()):
        send_method, send_exception = method
        try:
            return send_method(
                target_url,
                message,
                domain,
                signature,
                event_type,
            )
        except send_exception as e:
            return WebhookResponse(content=str(e), status=EventDeliveryStatus.FAILED)
    raise ValueError("Unknown webhook scheme: %r" % (parts.scheme,))


@app.task(
    bind=True,
    retry_backoff=10,
    retry_kwargs={"max_retries": 5},
)
def send_webhook_request_async(self, event_delivery_id):
    try:
        delivery = EventDelivery.objects.select_related("payload", "webhook__app").get(
            id=event_delivery_id
        )
    except EventDelivery.DoesNotExist:
        logger.error("Event delivery id: %r not found", event_delivery_id)
        return
    data = delivery.payload.payload
    webhook = delivery.webhook
    domain = Site.objects.get_current().domain
    attempt = create_attempt(delivery, self.request.id)
    delivery_status = EventDeliveryStatus.SUCCESS
    try:
        with webhooks_opentracing_trace(
            delivery.event_type, domain, app_name=webhook.app.name
        ):
            response = send_webhook_using_scheme_method(
                webhook.target_url,
                domain,
                webhook.secret_key,
                delivery.event_type,
                data,
            )
        attempt_update(attempt, response)
        if response.status == EventDeliveryStatus.FAILED:
            task_logger.info(
                "[Webhook ID: %r] Failed request to %r: %r for event: %r."
                " Delivery attempt id: %r",
                webhook.id,
                webhook.target_url,
                response.content,
                delivery.event_type,
                attempt.id,
            )
            try:
                countdown = self.retry_backoff * (2**self.request.retries)
                self.retry(countdown=countdown, **self.retry_kwargs)
            except MaxRetriesExceededError:
                task_logger.warning(
                    "[Webhook ID: %r] Failed request to %r: exceeded retry limit."
                    "Delivery id: %r",
                    webhook.id,
                    webhook.target_url,
                    delivery.id,
                )
                delivery_status = EventDeliveryStatus.FAILED
        elif response.status == EventDeliveryStatus.SUCCESS:
            task_logger.info(
                "[Webhook ID:%r] Payload sent to %r for event %r. Delivery id: %r",
                webhook.id,
                webhook.target_url,
                delivery.event_type,
                delivery.id,
            )
        delivery_update(delivery, delivery_status)
    except ValueError as e:
        response = WebhookResponse(content=str(e), status=EventDeliveryStatus.FAILED)
        attempt_update(attempt, response)
        delivery_update(delivery=delivery, status=EventDeliveryStatus.FAILED)
    clear_successful_delivery(delivery)


def send_webhook_request_sync(
    app_name, delivery, timeout=WEBHOOK_SYNC_TIMEOUT
) -> Optional[Dict[Any, Any]]:
    event_payload = delivery.payload
    data = event_payload.payload
    webhook = delivery.webhook
    parts = urlparse(webhook.target_url)
    domain = Site.objects.get_current().domain
    message = data.encode("utf-8")
    signature = signature_for_payload(message, webhook.secret_key)

    if parts.scheme.lower() not in [WebhookSchemes.HTTP, WebhookSchemes.HTTPS]:
        delivery_update(delivery, EventDeliveryStatus.FAILED)
        raise ValueError("Unknown webhook scheme: %r" % (parts.scheme,))

    logger.debug(
        "[Webhook] Sending payload to %r for event %r.",
        webhook.target_url,
        delivery.event_type,
    )
    attempt = create_attempt(delivery=delivery, task_id=None)
    response = WebhookResponse(content="")
    response_data = None

    try:
        with webhooks_opentracing_trace(
            delivery.event_type, domain, sync=True, app_name=app_name
        ):
            response = send_webhook_using_http(
                webhook.target_url,
                message,
                domain,
                signature,
                delivery.event_type,
                timeout=timeout,
            )
            response_data = json.loads(response.content)
    except RequestException as e:
        logger.warning(
            "[Webhook] Failed request to %r: %r. "
            "ID of failed DeliveryAttempt: %r . ",
            webhook.target_url,
            e,
            attempt.id,
        )
        response.status = EventDeliveryStatus.FAILED
        if e.response:
            response.content = e.response.text
            response.response_headers = dict(e.response.headers)
            response.response_status_code = e.response.status_code

    except JSONDecodeError as e:
        logger.warning(
            "[Webhook] Failed parsing JSON response from %r: %r."
            "ID of failed DeliveryAttempt: %r . ",
            webhook.target_url,
            e,
            attempt.id,
        )
        response.status = EventDeliveryStatus.FAILED
    else:
        if response.status == EventDeliveryStatus.SUCCESS:
            logger.debug(
                "[Webhook] Success response from %r."
                "Successful DeliveryAttempt id: %r",
                webhook.target_url,
                attempt.id,
            )

    attempt_update(attempt, response)
    delivery_update(delivery, response.status)
    clear_successful_delivery(delivery)

    return response_data if response.status == EventDeliveryStatus.SUCCESS else None


# DEPRECATED
# to be removed in task: #1q2x7xw
@app.task(compression="zlib")
def trigger_webhooks_for_event(event_type, data):
    """Send a webhook request for an event as an async task."""
    webhooks = _get_webhooks_for_event(event_type)
    for webhook in webhooks:
        send_webhook_request.delay(
            webhook.app.name,
            webhook.pk,
            webhook.target_url,
            webhook.secret_key,
            event_type,
            data,
        )


# to be removed in task: #1q2x7xw
@app.task(
    bind=True,
    retry_backoff=10,
    retry_kwargs={"max_retries": 5},
    compression="zlib",
)
def send_webhook_request(
    self, app_name, webhook_id, target_url, secret, event_type, data
):
    parts = urlparse(target_url)
    domain = Site.objects.get_current().domain
    message = data.encode("utf-8")
    signature = signature_for_payload(message, secret)

    scheme_matrix = {
        WebhookSchemes.HTTP: (send_webhook_using_http, RequestException),
        WebhookSchemes.HTTPS: (send_webhook_using_http, RequestException),
        WebhookSchemes.AWS_SQS: (send_webhook_using_aws_sqs, ClientError),
        WebhookSchemes.GOOGLE_CLOUD_PUBSUB: (
            send_webhook_using_google_cloud_pubsub,
            pubsub_v1.publisher.exceptions.MessageTooLargeError,
        ),
    }

    if methods := scheme_matrix.get(parts.scheme.lower()):
        send_method, send_exception = methods
        try:
            with webhooks_opentracing_trace(event_type, domain, app_name=app_name):
                send_method(target_url, message, domain, signature, event_type)
        except send_exception as e:
            task_logger.info("[Webhook] Failed request to %r: %r.", target_url, e)
            try:
                countdown = self.retry_backoff * (2**self.request.retries)
                self.retry(countdown=countdown, **self.retry_kwargs)
            except MaxRetriesExceededError:
                task_logger.warning(
                    "[Webhook] Failed request to %r: exceeded retry limit.",
                    target_url,
                )
        task_logger.info(
            "[Webhook ID:%r] Payload sent to %r for event %r",
            webhook_id,
            target_url,
            event_type,
        )
    else:
        raise ValueError("Unknown webhook scheme: %r" % (parts.scheme,))<|MERGE_RESOLUTION|>--- conflicted
+++ resolved
@@ -3,11 +3,17 @@
 from dataclasses import dataclass
 from enum import Enum
 from json import JSONDecodeError
-<<<<<<< HEAD
-from typing import TYPE_CHECKING, Any, Callable, Dict, Optional, Tuple, Type, TypeVar
-=======
-from typing import TYPE_CHECKING, Any, Callable, Dict, List, Optional, Tuple, Type
->>>>>>> be753a43
+from typing import (
+    TYPE_CHECKING,
+    Any,
+    Callable,
+    Dict,
+    List,
+    Optional,
+    Tuple,
+    Type,
+    TypeVar,
+)
 from urllib.parse import urlparse, urlunparse
 
 import boto3
