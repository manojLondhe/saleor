from django.conf import settings
from django.conf.urls import include, url
from django.conf.urls.static import static
from django.contrib.sitemaps.views import sitemap
from django.contrib.staticfiles.views import serve
from django.views.i18n import JavaScriptCatalog
from graphene_django.views import GraphQLView

from .cart.urls import urlpatterns as cart_urls
from .checkout.urls import urlpatterns as checkout_urls
from .core.sitemaps import sitemaps
from .core.urls import urlpatterns as core_urls
from .dashboard.urls import urlpatterns as dashboard_urls
from .data_feeds.urls import urlpatterns as feed_urls
from .order.urls import urlpatterns as order_urls
from .product.urls import urlpatterns as product_urls
from .registration.urls import urlpatterns as registration_urls
from .search.urls import urlpatterns as search_urls
from .userprofile.urls import urlpatterns as userprofile_urls

<<<<<<< HEAD

=======
>>>>>>> c1c5b93b
handler404 = 'saleor.core.views.handle_404'

urlpatterns = [
    url(r'^', include(core_urls)),
    url(r'^account/', include(registration_urls)),
    url(r'^cart/', include((cart_urls, 'cart'), namespace='cart')),
    url(r'^checkout/',
        include((checkout_urls, 'checkout'), namespace='checkout')),
    url(r'^dashboard/',
        include((dashboard_urls, 'dashboard'), namespace='dashboard')),
    url(r'^graphql', GraphQLView.as_view(graphiql=settings.DEBUG)),
    url(r'^jsi18n/$', JavaScriptCatalog.as_view(), name='javascript-catalog'),
    url(r'^order/', include((order_urls, 'order'), namespace='order')),
    url(r'^products/',
        include((product_urls, 'product'), namespace='product')),
    url(r'^profile/',
        include((userprofile_urls, 'profile'), namespace='profile')),
    url(r'^feeds/',
        include((feed_urls, 'data_feeds'), namespace='data_feeds')),
    url(r'^search/', include((search_urls, 'search'), namespace='search')),
    url(r'^sitemap\.xml$', sitemap, {'sitemaps': sitemaps},
        name='django.contrib.sitemaps.views.sitemap'),
    url(r'', include('payments.urls')),
    url('', include('social_django.urls', namespace='social')),
]

if settings.DEBUG:
    # static files (images, css, javascript, etc.)
    urlpatterns += [
        url(r'^static/(?P<path>.*)$', serve)
    ] + static(settings.MEDIA_URL, document_root=settings.MEDIA_ROOT)<|MERGE_RESOLUTION|>--- conflicted
+++ resolved
@@ -18,10 +18,6 @@
 from .search.urls import urlpatterns as search_urls
 from .userprofile.urls import urlpatterns as userprofile_urls
 
-<<<<<<< HEAD
-
-=======
->>>>>>> c1c5b93b
 handler404 = 'saleor.core.views.handle_404'
 
 urlpatterns = [
