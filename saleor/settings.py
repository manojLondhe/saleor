import ast
import os.path
import warnings
from datetime import timedelta

import dj_database_url
import dj_email_url
import django_cache_url
import jaeger_client
import jaeger_client.config
import pkg_resources
import sentry_sdk
import sentry_sdk.utils
from django.core.exceptions import ImproperlyConfigured
from django.core.management.utils import get_random_secret_key
from graphql.utils import schema_printer
from pytimeparse import parse
from sentry_sdk.integrations.celery import CeleryIntegration
from sentry_sdk.integrations.django import DjangoIntegration
from sentry_sdk.integrations.logging import ignore_logger

from . import patched_print_object
from .core.languages import LANGUAGES as CORE_LANGUAGES


def get_list(text):
    return [item.strip() for item in text.split(",")]


def get_bool_from_env(name, default_value):
    if name in os.environ:
        value = os.environ[name]
        try:
            return ast.literal_eval(value)
        except ValueError as e:
            raise ValueError("{} is an invalid value for {}".format(value, name)) from e
    return default_value


DEBUG = get_bool_from_env("DEBUG", True)

SITE_ID = 1

PROJECT_ROOT = os.path.normpath(os.path.join(os.path.dirname(__file__), ".."))

ROOT_URLCONF = "saleor.urls"

WSGI_APPLICATION = "saleor.wsgi.application"

ADMINS = (
    # ('Your Name', 'your_email@example.com'),
)
MANAGERS = ADMINS

_DEFAULT_CLIENT_HOSTS = "localhost,127.0.0.1"

ALLOWED_CLIENT_HOSTS = os.environ.get("ALLOWED_CLIENT_HOSTS")
if not ALLOWED_CLIENT_HOSTS:
    if DEBUG:
        ALLOWED_CLIENT_HOSTS = _DEFAULT_CLIENT_HOSTS
    else:
        raise ImproperlyConfigured(
            "ALLOWED_CLIENT_HOSTS environment variable must be set when DEBUG=False."
        )

ALLOWED_CLIENT_HOSTS = get_list(ALLOWED_CLIENT_HOSTS)

INTERNAL_IPS = get_list(os.environ.get("INTERNAL_IPS", "127.0.0.1"))

DATABASES = {
    "default": dj_database_url.config(
        default="postgres://saleor:saleor@localhost:5432/saleor", conn_max_age=600
    )
}

DEFAULT_AUTO_FIELD = "django.db.models.AutoField"

TIME_ZONE = "UTC"
LANGUAGE_CODE = "en"
LANGUAGES = CORE_LANGUAGES
LOCALE_PATHS = [os.path.join(PROJECT_ROOT, "locale")]
USE_I18N = True
USE_L10N = True
USE_TZ = True

FORM_RENDERER = "django.forms.renderers.TemplatesSetting"

EMAIL_URL = os.environ.get("EMAIL_URL")
SENDGRID_USERNAME = os.environ.get("SENDGRID_USERNAME")
SENDGRID_PASSWORD = os.environ.get("SENDGRID_PASSWORD")
if not EMAIL_URL and SENDGRID_USERNAME and SENDGRID_PASSWORD:
    EMAIL_URL = "smtp://%s:%s@smtp.sendgrid.net:587/?tls=True" % (
        SENDGRID_USERNAME,
        SENDGRID_PASSWORD,
    )
email_config = dj_email_url.parse(
    EMAIL_URL or "console://demo@example.com:console@example/"
)

EMAIL_FILE_PATH = email_config["EMAIL_FILE_PATH"]
EMAIL_HOST_USER = email_config["EMAIL_HOST_USER"]
EMAIL_HOST_PASSWORD = email_config["EMAIL_HOST_PASSWORD"]
EMAIL_HOST = email_config["EMAIL_HOST"]
EMAIL_PORT = email_config["EMAIL_PORT"]
EMAIL_BACKEND = email_config["EMAIL_BACKEND"]
EMAIL_USE_TLS = email_config["EMAIL_USE_TLS"]
EMAIL_USE_SSL = email_config["EMAIL_USE_SSL"]

# If enabled, make sure you have set proper storefront address in ALLOWED_CLIENT_HOSTS.
ENABLE_ACCOUNT_CONFIRMATION_BY_EMAIL = get_bool_from_env(
    "ENABLE_ACCOUNT_CONFIRMATION_BY_EMAIL", True
)

ENABLE_SSL = get_bool_from_env("ENABLE_SSL", False)

if ENABLE_SSL:
    SECURE_SSL_REDIRECT = not DEBUG

DEFAULT_FROM_EMAIL = os.environ.get("DEFAULT_FROM_EMAIL", EMAIL_HOST_USER)

MEDIA_ROOT = os.path.join(PROJECT_ROOT, "media")
MEDIA_URL = os.environ.get("MEDIA_URL", "/media/")

STATIC_ROOT = os.path.join(PROJECT_ROOT, "static")
STATIC_URL = os.environ.get("STATIC_URL", "/static/")
STATICFILES_DIRS = [
    ("images", os.path.join(PROJECT_ROOT, "saleor", "static", "images"))
]
STATICFILES_FINDERS = [
    "django.contrib.staticfiles.finders.FileSystemFinder",
    "django.contrib.staticfiles.finders.AppDirectoriesFinder",
]

context_processors = [
    "django.template.context_processors.debug",
    "django.template.context_processors.media",
    "django.template.context_processors.static",
    "saleor.site.context_processors.site",
]

loaders = [
    "django.template.loaders.filesystem.Loader",
    "django.template.loaders.app_directories.Loader",
]

TEMPLATES_DIR = os.path.join(PROJECT_ROOT, "templates")
TEMPLATES = [
    {
        "BACKEND": "django.template.backends.django.DjangoTemplates",
        "DIRS": [TEMPLATES_DIR],
        "OPTIONS": {
            "debug": DEBUG,
            "context_processors": context_processors,
            "loaders": loaders,
            "string_if_invalid": '<< MISSING VARIABLE "%s" >>' if DEBUG else "",
        },
    }
]

# Make this unique, and don't share it with anybody.
SECRET_KEY = os.environ.get("SECRET_KEY")

if not SECRET_KEY and DEBUG:
    warnings.warn("SECRET_KEY not configured, using a random temporary key.")
    SECRET_KEY = get_random_secret_key()

MIDDLEWARE = [
    "django.middleware.security.SecurityMiddleware",
    "django.middleware.common.CommonMiddleware",
    "saleor.core.middleware.request_time",
    "saleor.core.middleware.discounts",
    "saleor.core.middleware.google_analytics",
    "saleor.core.middleware.site",
    "saleor.core.middleware.plugins",
    "saleor.core.middleware.jwt_refresh_token_middleware",
]

INSTALLED_APPS = [
    # External apps that need to go before django's
    "storages",
    # Django modules
    "django.contrib.contenttypes",
    "django.contrib.sites",
    "django.contrib.staticfiles",
    "django.contrib.auth",
    "django.contrib.postgres",
    "django_celery_beat",
    # Local apps
    "saleor.plugins",
    "saleor.account",
    "saleor.discount",
    "saleor.giftcard",
    "saleor.product",
    "saleor.attribute",
    "saleor.channel",
    "saleor.checkout",
    "saleor.core",
    "saleor.csv",
    "saleor.graphql",
    "saleor.menu",
    "saleor.order",
    "saleor.invoice",
    "saleor.seo",
    "saleor.shipping",
    "saleor.site",
    "saleor.page",
    "saleor.payment",
    "saleor.warehouse",
    "saleor.webhook",
    "saleor.wishlist",
    "saleor.app",
    # External apps
    "versatileimagefield",
    "django_measurement",
    "django_prices",
    "django_prices_openexchangerates",
    "django_prices_vatlayer",
    "graphene_django",
    "mptt",
    "django_countries",
    "django_filters",
    "phonenumber_field",
]

ENABLE_DJANGO_EXTENSIONS = get_bool_from_env("ENABLE_DJANGO_EXTENSIONS", False)
if ENABLE_DJANGO_EXTENSIONS:
    INSTALLED_APPS += [
        "django_extensions",
    ]

ENABLE_DEBUG_TOOLBAR = get_bool_from_env("ENABLE_DEBUG_TOOLBAR", False)
if ENABLE_DEBUG_TOOLBAR:
    # Ensure the graphiql debug toolbar is actually installed before adding it
    try:
        __import__("graphiql_debug_toolbar")
    except ImportError as exc:
        msg = (
            f"{exc} -- Install the missing dependencies by "
            f"running `pip install -r requirements_dev.txt`"
        )
        warnings.warn(msg)
    else:
        INSTALLED_APPS += ["django.forms", "debug_toolbar", "graphiql_debug_toolbar"]
        MIDDLEWARE.append("saleor.graphql.middleware.DebugToolbarMiddleware")

        DEBUG_TOOLBAR_PANELS = [
            "ddt_request_history.panels.request_history.RequestHistoryPanel",
            "debug_toolbar.panels.timer.TimerPanel",
            "debug_toolbar.panels.headers.HeadersPanel",
            "debug_toolbar.panels.request.RequestPanel",
            "debug_toolbar.panels.sql.SQLPanel",
            "debug_toolbar.panels.profiling.ProfilingPanel",
        ]
        DEBUG_TOOLBAR_CONFIG = {"RESULTS_CACHE_SIZE": 100}

LOGGING = {
    "version": 1,
    "disable_existing_loggers": False,
    "root": {"level": "INFO", "handlers": ["default"]},
    "formatters": {
        "django.server": {
            "()": "django.utils.log.ServerFormatter",
            "format": "[{server_time}] {message}",
            "style": "{",
        },
        "json": {
            "()": "saleor.core.logging.JsonFormatter",
            "datefmt": "%Y-%m-%dT%H:%M:%SZ",
            "format": (
                "%(asctime)s %(levelname)s %(lineno)s %(message)s %(name)s "
                + "%(pathname)s %(process)d %(threadName)s"
            ),
        },
        "celery_json": {
            "()": "saleor.core.logging.JsonCeleryFormatter",
            "datefmt": "%Y-%m-%dT%H:%M:%SZ",
            "format": (
                "%(asctime)s %(levelname)s %(celeryTaskId)s %(celeryTaskName)s "
            ),
        },
        "celery_task_json": {
            "()": "saleor.core.logging.JsonCeleryTaskFormatter",
            "datefmt": "%Y-%m-%dT%H:%M:%SZ",
            "format": (
                "%(asctime)s %(levelname)s %(celeryTaskId)s %(celeryTaskName)s "
                "%(message)s "
            ),
        },
        "verbose": {
            "format": (
                "%(levelname)s %(name)s %(message)s [PID:%(process)d:%(threadName)s]"
            )
        },
    },
    "handlers": {
        "default": {
            "level": "DEBUG",
            "class": "logging.StreamHandler",
            "formatter": "verbose" if DEBUG else "json",
        },
        "django.server": {
            "level": "INFO",
            "class": "logging.StreamHandler",
            "formatter": "django.server" if DEBUG else "json",
        },
        "celery_app": {
            "level": "INFO",
            "class": "logging.StreamHandler",
            "formatter": "verbose" if DEBUG else "celery_json",
        },
        "celery_task": {
            "level": "INFO",
            "class": "logging.StreamHandler",
            "formatter": "verbose" if DEBUG else "celery_task_json",
        },
        "null": {
            "class": "logging.NullHandler",
        },
    },
    "loggers": {
        "django": {"level": "INFO", "propagate": True},
        "django.server": {
            "handlers": ["django.server"],
            "level": "INFO",
            "propagate": False,
        },
        "celery.app.trace": {
            "handlers": ["celery_app"],
            "level": "INFO",
            "propagate": False,
        },
        "celery.task": {
            "handlers": ["celery_task"],
            "level": "INFO",
            "propagate": False,
        },
        "saleor": {"level": "DEBUG", "propagate": True},
        "saleor.graphql.errors.handled": {
            "handlers": ["default"],
            "level": "INFO",
            "propagate": False,
        },
        "graphql.execution.utils": {"propagate": False, "handlers": ["null"]},
    },
}

AUTH_USER_MODEL = "account.User"

AUTH_PASSWORD_VALIDATORS = [
    {
        "NAME": "django.contrib.auth.password_validation.MinimumLengthValidator",
        "OPTIONS": {"min_length": 8},
    }
]

DEFAULT_COUNTRY = os.environ.get("DEFAULT_COUNTRY", "US")
DEFAULT_DECIMAL_PLACES = 3
DEFAULT_MAX_DIGITS = 12
DEFAULT_CURRENCY_CODE_LENGTH = 3

# The default max length for the display name of the
# sender email address.
# Following the recommendation of https://tools.ietf.org/html/rfc5322#section-2.1.1
DEFAULT_MAX_EMAIL_DISPLAY_NAME_LENGTH = 78

COUNTRIES_OVERRIDE = {"EU": "European Union"}

OPENEXCHANGERATES_API_KEY = os.environ.get("OPENEXCHANGERATES_API_KEY")

GOOGLE_ANALYTICS_TRACKING_ID = os.environ.get("GOOGLE_ANALYTICS_TRACKING_ID")


def get_host():
    from django.contrib.sites.models import Site

    return Site.objects.get_current().domain


PAYMENT_HOST = get_host

PAYMENT_MODEL = "order.Payment"

MAX_CHECKOUT_LINE_QUANTITY = int(os.environ.get("MAX_CHECKOUT_LINE_QUANTITY", 50))

TEST_RUNNER = "saleor.tests.runner.PytestTestRunner"


PLAYGROUND_ENABLED = get_bool_from_env("PLAYGROUND_ENABLED", True)

ALLOWED_HOSTS = get_list(os.environ.get("ALLOWED_HOSTS", "localhost,127.0.0.1"))
ALLOWED_GRAPHQL_ORIGINS = get_list(os.environ.get("ALLOWED_GRAPHQL_ORIGINS", "*"))

SECURE_PROXY_SSL_HEADER = ("HTTP_X_FORWARDED_PROTO", "https")

# Amazon S3 configuration
# See https://django-storages.readthedocs.io/en/latest/backends/amazon-S3.html
AWS_ACCESS_KEY_ID = os.environ.get("AWS_ACCESS_KEY_ID")
AWS_LOCATION = os.environ.get("AWS_LOCATION", "")
AWS_MEDIA_BUCKET_NAME = os.environ.get("AWS_MEDIA_BUCKET_NAME")
AWS_MEDIA_CUSTOM_DOMAIN = os.environ.get("AWS_MEDIA_CUSTOM_DOMAIN")
AWS_QUERYSTRING_AUTH = get_bool_from_env("AWS_QUERYSTRING_AUTH", False)
AWS_QUERYSTRING_EXPIRE = get_bool_from_env("AWS_QUERYSTRING_EXPIRE", 3600)
AWS_S3_CUSTOM_DOMAIN = os.environ.get("AWS_STATIC_CUSTOM_DOMAIN")
AWS_S3_ENDPOINT_URL = os.environ.get("AWS_S3_ENDPOINT_URL", None)
AWS_S3_REGION_NAME = os.environ.get("AWS_S3_REGION_NAME", None)
AWS_SECRET_ACCESS_KEY = os.environ.get("AWS_SECRET_ACCESS_KEY")
AWS_STORAGE_BUCKET_NAME = os.environ.get("AWS_STORAGE_BUCKET_NAME")
AWS_DEFAULT_ACL = os.environ.get("AWS_DEFAULT_ACL", None)
AWS_S3_FILE_OVERWRITE = get_bool_from_env("AWS_S3_FILE_OVERWRITE", True)

# Google Cloud Storage configuration
GS_PROJECT_ID = os.environ.get("GS_PROJECT_ID")
GS_BUCKET_NAME = os.environ.get("GS_BUCKET_NAME")
GS_MEDIA_BUCKET_NAME = os.environ.get("GS_MEDIA_BUCKET_NAME")
GS_AUTO_CREATE_BUCKET = get_bool_from_env("GS_AUTO_CREATE_BUCKET", False)
GS_QUERYSTRING_AUTH = get_bool_from_env("GS_QUERYSTRING_AUTH", False)
GS_DEFAULT_ACL = os.environ.get("GS_DEFAULT_ACL", None)
GS_MEDIA_CUSTOM_ENDPOINT = os.environ.get("GS_MEDIA_CUSTOM_ENDPOINT", None)
GS_EXPIRATION = timedelta(seconds=parse(os.environ.get("GS_EXPIRATION", "1 day")))
GS_FILE_OVERWRITE = get_bool_from_env("GS_FILE_OVERWRITE", True)

# If GOOGLE_APPLICATION_CREDENTIALS is set there is no need to load OAuth token
# See https://django-storages.readthedocs.io/en/latest/backends/gcloud.html
if "GOOGLE_APPLICATION_CREDENTIALS" not in os.environ:
    GS_CREDENTIALS = os.environ.get("GS_CREDENTIALS")

if AWS_STORAGE_BUCKET_NAME:
    STATICFILES_STORAGE = "storages.backends.s3boto3.S3Boto3Storage"
elif GS_BUCKET_NAME:
    STATICFILES_STORAGE = "storages.backends.gcloud.GoogleCloudStorage"

if AWS_MEDIA_BUCKET_NAME:
    DEFAULT_FILE_STORAGE = "saleor.core.storages.S3MediaStorage"
    THUMBNAIL_DEFAULT_STORAGE = DEFAULT_FILE_STORAGE
elif GS_MEDIA_BUCKET_NAME:
    DEFAULT_FILE_STORAGE = "saleor.core.storages.GCSMediaStorage"
    THUMBNAIL_DEFAULT_STORAGE = DEFAULT_FILE_STORAGE

VERSATILEIMAGEFIELD_RENDITION_KEY_SETS = {
    "products": [
        ("product_gallery", "thumbnail__540x540"),
        ("product_gallery_2x", "thumbnail__1080x1080"),
        ("product_small", "thumbnail__60x60"),
        ("product_small_2x", "thumbnail__120x120"),
        ("product_list", "thumbnail__255x255"),
        ("product_list_2x", "thumbnail__510x510"),
    ],
    "background_images": [("header_image", "thumbnail__1080x440")],
    "user_avatars": [("default", "thumbnail__445x445")],
}

VERSATILEIMAGEFIELD_SETTINGS = {
    # Images should be pre-generated on Production environment
    "create_images_on_demand": get_bool_from_env("CREATE_IMAGES_ON_DEMAND", DEBUG)
}

PLACEHOLDER_IMAGES = {
    60: "images/placeholder60x60.png",
    120: "images/placeholder120x120.png",
    255: "images/placeholder255x255.png",
    540: "images/placeholder540x540.png",
    1080: "images/placeholder1080x1080.png",
}

DEFAULT_PLACEHOLDER = "images/placeholder255x255.png"


AUTHENTICATION_BACKENDS = [
    "saleor.core.auth_backend.JSONWebTokenBackend",
    "saleor.core.auth_backend.PluginBackend",
]

# CELERY SETTINGS
CELERY_TIMEZONE = TIME_ZONE
CELERY_BROKER_URL = (
    os.environ.get("CELERY_BROKER_URL", os.environ.get("CLOUDAMQP_URL")) or ""
)
CELERY_TASK_ALWAYS_EAGER = not CELERY_BROKER_URL
CELERY_ACCEPT_CONTENT = ["json"]
CELERY_TASK_SERIALIZER = "json"
CELERY_RESULT_SERIALIZER = "json"
CELERY_RESULT_BACKEND = os.environ.get("CELERY_RESULT_BACKEND", None)

CELERY_BEAT_SCHEDULE = {
    "delete-empty-allocations": {
        "task": "saleor.warehouse.tasks.delete_empty_allocations_task",
        "schedule": timedelta(days=1),
    },
}

# Change this value if your application is running behind a proxy,
# e.g. HTTP_CF_Connecting_IP for Cloudflare or X_FORWARDED_FOR
REAL_IP_ENVIRON = os.environ.get("REAL_IP_ENVIRON", "REMOTE_ADDR")

# Slugs for menus precreated in Django migrations
DEFAULT_MENUS = {"top_menu_name": "navbar", "bottom_menu_name": "footer"}

# Slug for channel precreated in Django migrations
DEFAULT_CHANNEL_SLUG = os.environ.get("DEFAULT_CHANNEL_SLUG", "default-channel")


#  Sentry
sentry_sdk.utils.MAX_STRING_LENGTH = 4096
SENTRY_DSN = os.environ.get("SENTRY_DSN")
if SENTRY_DSN:
    sentry_sdk.init(
        dsn=SENTRY_DSN, integrations=[CeleryIntegration(), DjangoIntegration()]
    )
    ignore_logger("graphql.execution.utils")

GRAPHENE = {
    "RELAY_CONNECTION_ENFORCE_FIRST_OR_LAST": True,
    "RELAY_CONNECTION_MAX_LIMIT": 100,
    "MIDDLEWARE": [
        "saleor.graphql.middleware.app_middleware",
        "saleor.graphql.middleware.JWTMiddleware",
    ],
}

BUILTIN_PLUGINS = [
    "saleor.plugins.avatax.plugin.AvataxPlugin",
    "saleor.plugins.vatlayer.plugin.VatlayerPlugin",
    "saleor.plugins.webhook.plugin.WebhookPlugin",
    "saleor.payment.gateways.dummy.plugin.DummyGatewayPlugin",
    "saleor.payment.gateways.dummy_credit_card.plugin.DummyCreditCardGatewayPlugin",
    "saleor.payment.gateways.stripe.deprecated.plugin.DeprecatedStripeGatewayPlugin",
    "saleor.payment.gateways.stripe.plugin.StripeGatewayPlugin",
    "saleor.payment.gateways.braintree.plugin.BraintreeGatewayPlugin",
    "saleor.payment.gateways.razorpay.plugin.RazorpayGatewayPlugin",
    "saleor.payment.gateways.adyen.plugin.AdyenGatewayPlugin",
    "saleor.payment.gateways.authorize_net.plugin.AuthorizeNetGatewayPlugin",
    "saleor.plugins.invoicing.plugin.InvoicingPlugin",
    "saleor.plugins.user_email.plugin.UserEmailPlugin",
    "saleor.plugins.admin_email.plugin.AdminEmailPlugin",
    "saleor.plugins.sendgrid.plugin.SendgridEmailPlugin",
]

# Plugin discovery
EXTERNAL_PLUGINS = []
installed_plugins = pkg_resources.iter_entry_points("saleor.plugins")
for entry_point in installed_plugins:
    plugin_path = "{}.{}".format(entry_point.module_name, entry_point.attrs[0])
    if plugin_path not in BUILTIN_PLUGINS and plugin_path not in EXTERNAL_PLUGINS:
        if entry_point.name not in INSTALLED_APPS:
            INSTALLED_APPS.append(entry_point.name)
        EXTERNAL_PLUGINS.append(plugin_path)

PLUGINS = BUILTIN_PLUGINS + EXTERNAL_PLUGINS

if (
    not DEBUG
    and ENABLE_ACCOUNT_CONFIRMATION_BY_EMAIL
    and ALLOWED_CLIENT_HOSTS == get_list(_DEFAULT_CLIENT_HOSTS)
):
    raise ImproperlyConfigured(
        "Make sure you've added storefront address to ALLOWED_CLIENT_HOSTS "
        "if ENABLE_ACCOUNT_CONFIRMATION_BY_EMAIL is enabled."
    )

# Initialize a simple and basic Jaeger Tracing integration
# for open-tracing if enabled.
#
# Refer to our guide on https://docs.saleor.io/docs/next/guides/opentracing-jaeger/.
#
# If running locally, set:
#   JAEGER_AGENT_HOST=localhost
if "JAEGER_AGENT_HOST" in os.environ:
    jaeger_client.Config(
        config={
            "sampler": {"type": "const", "param": 1},
            "local_agent": {
                "reporting_port": os.environ.get(
                    "JAEGER_AGENT_PORT", jaeger_client.config.DEFAULT_REPORTING_PORT
                ),
                "reporting_host": os.environ.get("JAEGER_AGENT_HOST"),
            },
            "logging": get_bool_from_env("JAEGER_LOGGING", False),
        },
        service_name="saleor",
        validate=True,
    ).initialize_tracer()


# Some cloud providers (Heroku) export REDIS_URL variable instead of CACHE_URL
REDIS_URL = os.environ.get("REDIS_URL")
if REDIS_URL:
    CACHE_URL = os.environ.setdefault("CACHE_URL", REDIS_URL)
CACHES = {"default": django_cache_url.config()}
CACHES["default"]["TIMEOUT"] = parse(os.environ.get("CACHE_TIMEOUT", "7 days"))

# Default False because storefront and dashboard don't support expiration of token
JWT_EXPIRE = get_bool_from_env("JWT_EXPIRE", False)
JWT_TTL_ACCESS = timedelta(seconds=parse(os.environ.get("JWT_TTL_ACCESS", "5 minutes")))
JWT_TTL_APP_ACCESS = timedelta(
    seconds=parse(os.environ.get("JWT_TTL_APP_ACCESS", "5 minutes"))
)
JWT_TTL_REFRESH = timedelta(seconds=parse(os.environ.get("JWT_TTL_REFRESH", "30 days")))


JWT_TTL_REQUEST_EMAIL_CHANGE = timedelta(
    seconds=parse(os.environ.get("JWT_TTL_REQUEST_EMAIL_CHANGE", "1 hour")),
)

<<<<<<< HEAD
ORDER_PRICES_TTL = timedelta(
=======
CHECKOUT_PRICES_TTL = timedelta(
>>>>>>> cdf618f8
    seconds=parse(os.environ.get("CHECKOUT_PRICES_TTL", "5 minutes"))
)

# Support multiple interface notation in schema for Apollo tooling.

# In `graphql-core` V2 separator for interface is `,`.
# Apollo tooling to generate TypeScript types using `&` as interfaces separator.
# https://github.com/graphql-python/graphql-core-legacy/pull/258
# https://github.com/graphql-python/graphql-core-legacy/issues/176

assert hasattr(schema_printer, "_print_object")
schema_printer._print_object = patched_print_object<|MERGE_RESOLUTION|>--- conflicted
+++ resolved
@@ -601,13 +601,14 @@
     seconds=parse(os.environ.get("JWT_TTL_REQUEST_EMAIL_CHANGE", "1 hour")),
 )
 
-<<<<<<< HEAD
+CHECKOUT_PRICES_TTL = timedelta(
+    seconds=parse(os.environ.get("CHECKOUT_PRICES_TTL", "5 minutes"))
+)
+
 ORDER_PRICES_TTL = timedelta(
-=======
-CHECKOUT_PRICES_TTL = timedelta(
->>>>>>> cdf618f8
     seconds=parse(os.environ.get("CHECKOUT_PRICES_TTL", "5 minutes"))
 )
+
 
 # Support multiple interface notation in schema for Apollo tooling.
 
